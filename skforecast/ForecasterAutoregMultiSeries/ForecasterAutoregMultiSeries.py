################################################################################
#                        ForecasterAutoregMultiSeries                          #
#                                                                              #
# This work by skforecast team is licensed under the BSD 3-Clause License.     #
################################################################################
# coding=utf-8

from typing import Union, Tuple, Optional, Callable
import warnings
import logging
import sys
import numpy as np
import pandas as pd
import sklearn
from sklearn.exceptions import NotFittedError
from sklearn.pipeline import Pipeline
from sklearn.base import clone
from sklearn.preprocessing import OneHotEncoder
from sklearn.preprocessing import OrdinalEncoder
from copy import copy
import inspect

import skforecast
from ..ForecasterBase import ForecasterBase
from ..exceptions import MissingValuesWarning
from ..exceptions import UnknownLevelWarning
from ..exceptions import IgnoredArgumentWarning
from ..utils import initialize_lags
from ..utils import initialize_weights
from ..utils import initialize_transformer_series
from ..utils import check_select_fit_kwargs
from ..utils import check_preprocess_series
from ..utils import check_preprocess_exog_multiseries
from ..utils import align_series_and_exog_multiseries
from ..utils import prepare_levels_multiseries
from ..utils import preprocess_levels_self_last_window_multiseries
from ..utils import prepare_residuals_multiseries
from ..utils import get_exog_dtypes
from ..utils import check_exog_dtypes
from ..utils import check_interval
from ..utils import check_predict_input
from ..utils import preprocess_last_window
from ..utils import expand_index
from ..utils import transform_series
from ..utils import transform_dataframe
from ..utils import set_skforecast_warnings
from ..preprocessing import TimeSeriesDifferentiator

logging.basicConfig(
    format = '%(name)-10s %(levelname)-5s %(message)s', 
    level  = logging.INFO,
)


class ForecasterAutoregMultiSeries(ForecasterBase):
    """
    This class turns any regressor compatible with the scikit-learn API into a
    recursive autoregressive (multi-step) forecaster for multiple series.
    
    Parameters
    ----------
    regressor : regressor or pipeline compatible with the scikit-learn API
        An instance of a regressor or pipeline compatible with the scikit-learn API.
    lags : int, list, numpy ndarray, range
        Lags used as predictors. Index starts at 1, so lag 1 is equal to t-1. 
    
        - `int`: include lags from 1 to `lags` (included).
        - `list`, `1d numpy ndarray` or `range`: include only lags present in 
        `lags`, all elements must be int.
    encoding : str, None, default `'ordinal_category'`
        Encoding used to identify the different series. 
        
        - If `'ordinal'`, a single column is created with integer values from 0 
        to n_series - 1. 
        - If `'ordinal_category'`, a single column is created with integer 
        values from 0 to n_series - 1 and the column is transformed into 
        pandas.category dtype so that it can be used as a categorical variable. 
        - If `'onehot'`, a binary column is created for each series.
        - If None, no column is created to identify the series. Internally, the
        series are identified as an integer from 0 to n_series - 1, but no column
        is created in the training matrices.
        **New in version 0.12.0**
    transformer_series : transformer (preprocessor), dict, default `None`
        An instance of a transformer (preprocessor) compatible with the scikit-learn
        preprocessing API with methods: fit, transform, fit_transform and 
        inverse_transform. Transformation is applied to each `series` before training 
        the forecaster. ColumnTransformers are not allowed since they do not have 
        inverse_transform method.

        - If single transformer: it is cloned and applied to all series. 
        - If `dict` of transformers: a different transformer can be used for each series.
    transformer_exog : transformer, default `None`
        An instance of a transformer (preprocessor) compatible with the scikit-learn
        preprocessing API. The transformation is applied to `exog` before training the
        forecaster. `inverse_transform` is not available when using ColumnTransformers.
    weight_func : Callable, dict, default `None`
        Function that defines the individual weights for each sample based on the
        index. For example, a function that assigns a lower weight to certain dates. 
        Ignored if `regressor` does not have the argument `sample_weight` in its 
        `fit` method. See Notes section for more details on the use of the weights.

        - If single function: it is applied to all series. 
        - If `dict` {'series_column_name' : Callable}: a different function can be
        used for each series, a weight of 1 is given to all series not present in 
        `weight_func`.
    series_weights : dict, default `None`
        Weights associated with each series {'series_column_name' : float}. It is only
        applied if the `regressor` used accepts `sample_weight` in its `fit` method. 
        See Notes section for more details on the use of the weights.

        - If a `dict` is provided, a weight of 1 is given to all series not present
        in `series_weights`.
        - If `None`, all levels have the same weight.
    differentiation : int, default `None`
        Order of differencing applied to the time series before training the forecaster.
        If `None`, no differencing is applied. The order of differentiation is the number
        of times the differencing operation is applied to a time series. Differencing
        involves computing the differences between consecutive data points in the series.
        Differentiation is reversed in the output of `predict()` and `predict_interval()`.
        **WARNING: This argument is newly introduced and requires special attention. It
        is still experimental and may undergo changes.**
        **New in version 0.12.0**
    dropna_from_series : bool, default `False`
        Determine whether NaN detected in the training matrices will be dropped.

        - If `True`, drop NaNs in X_train and same rows in y_train.
        - If `False`, leave NaNs in X_train and warn the user.
        **New in version 0.12.0**
    fit_kwargs : dict, default `None`
        Additional arguments to be passed to the `fit` method of the regressor.
    forecaster_id : str, int, default `None`
        Name used as an identifier of the forecaster.

    Attributes
    ----------
    regressor : regressor or pipeline compatible with the scikit-learn API
        An instance of a regressor or pipeline compatible with the scikit-learn API.
    lags : numpy ndarray
        Lags used as predictors.
    encoding : str
        Encoding used to identify the different series. 
        
        - If `'ordinal'`, a single column is created with integer values from 0 
        to n_series - 1. 
        - If `'ordinal_category'`, a single column is created with integer 
        values from 0 to n_series - 1 and the column is transformed into 
        pandas.category dtype so that it can be used as a categorical variable. 
        - If `'onehot'`, a binary column is created for each series.
        - If None, no column is created to identify the series. Internally, the
        series are identified as an integer from 0 to n_series - 1, but no column
        is created in the training matrices.
        **New in version 0.12.0**
    encoder : sklearn.preprocessing
        Scikit-learn preprocessing encoder used to encode the series.
        **New in version 0.12.0**
    encoding_mapping : dict
        Mapping of the encoding used to identify the different series.
    transformer_series : transformer (preprocessor), dict
        An instance of a transformer (preprocessor) compatible with the scikit-learn
        preprocessing API with methods: fit, transform, fit_transform and 
        inverse_transform. Transformation is applied to each `series` before training 
        the forecaster. ColumnTransformers are not allowed since they do not have 
        inverse_transform method.

        - If single transformer: it is cloned and applied to all series. 
        - If `dict` of transformers: a different transformer can be used for each series.
    transformer_series_ : dict
        Dictionary with the transformer for each series. It is created cloning the 
        objects in `transformer_series` and is used internally to avoid overwriting.
    transformer_exog : transformer (preprocessor)
        An instance of a transformer (preprocessor) compatible with the scikit-learn
        preprocessing API. The transformation is applied to `exog` before training the
        forecaster. `inverse_transform` is not available when using ColumnTransformers.
    weight_func : Callable, dict
        Function that defines the individual weights for each sample based on the
        index. For example, a function that assigns a lower weight to certain dates. 
        Ignored if `regressor` does not have the argument `sample_weight` in its 
        `fit` method. See Notes section for more details on the use of the weights.

        - If single function: it is applied to all series. 
        - If `dict` {'series_column_name' : Callable}: a different function can be
        used for each series, a weight of 1 is given to all series not present 
        in `weight_func`.
    weight_func_ : dict
        Dictionary with the `weight_func` for each series. It is created cloning the 
        objects in `weight_func` and is used internally to avoid overwriting.
    source_code_weight_func : str, dict
        Source code of the custom function(s) used to create weights.
    series_weights : dict
        Weights associated with each series {'series_column_name' : float}. It is only
        applied if the `regressor` used accepts `sample_weight` in its `fit` method. 
        See Notes section for more details on the use of the weights.

        - If a `dict` is provided, a weight of 1 is given to all series not present
        in `series_weights`.
        - If `None`, all levels have the same weight.
    series_weights_ : dict
        Weights associated with each series.It is created as a clone of `series_weights`
        and is used internally to avoid overwriting.
    differentiation : int
        Order of differencing applied to the time series before training the 
        forecaster.
    differentiator : TimeSeriesDifferentiator
        Skforecast object used to differentiate the time series.
    differentiator_ : dict
        Dictionary with the `differentiator` for each series. It is created cloning the
        objects in `differentiator` and is used internally to avoid overwriting.
    dropna_from_series : bool
        Determine whether NaN detected in the training matrices will be dropped.
    max_lag : int
        Maximum value of lag included in `lags`.
    window_size : int
        Size of the window needed to create the predictors. It is equal to `max_lag`.
    window_size_diff : int
        Size of the window extended by the order of differentiation. When using
        differentiation, the `window_size` is increased by the order of differentiation
        so that the predictors can be created correctly.
    last_window : dict
        Last window of training data for each series. It stores the values 
        needed to predict the next `step` immediately after the training data.
    index_type : type
        Type of index of the input used in training.
    index_freq : str
        Frequency of Index of the input used in training.
    training_range: dict
        First and last values of index of the data used during training for each 
        series.
    series_col_names : list
        Names of the series (levels) provided by the user during training.
    series_X_train : list
        Names of the series (levels) included in the matrix `X_train` created
        internally for training. It can be different from `series_col_names` if
        some series are dropped during the training process because of NaNs or 
        because they are not present in the training period.
    X_train_col_names : list
        Names of columns of the matrix created internally for training.
    included_exog : bool
        If the forecaster has been trained using exogenous variable/s.
    exog_type : type
        Type of exogenous variable/s used in training.
    exog_dtypes : dict
        Type of each exogenous variable/s used in training. If `transformer_exog` 
        is used, the dtypes are calculated before the transformation.
    exog_col_names : list
        Names of the exogenous variables used during training.
    fit_kwargs : dict
        Additional arguments to be passed to the `fit` method of the regressor.
    in_sample_residuals : dict
        Residuals of the model when predicting training data. Only stored up to
        1000 values in the form `{level: residuals}`. If `transformer_series` 
        is not `None`, residuals are stored in the transformed scale.
    out_sample_residuals : dict
        Residuals of the model when predicting non-training data. Only stored
        up to 1000 values in the form `{level: residuals}`. If `transformer_series` 
        is not `None`, residuals are assumed to be in the transformed scale. Use 
        `set_out_sample_residuals()` method to set values.
    fitted : bool
        Tag to identify if the regressor has been fitted (trained).
    creation_date : str
        Date of creation.
    fit_date : str
        Date of last fit.
    skforecast_version : str
        Version of skforecast library used to create the forecaster.
    python_version : str
        Version of python used to create the forecaster.
    forecaster_id : str, int
        Name used as an identifier of the forecaster.

    Notes
    -----
    The weights are used to control the influence that each observation has on the
    training of the model. `ForecasterAutoregMultiseries` accepts two types of weights. 
    If the two types of weights are indicated, they are multiplied to create the final
    weights. The resulting `sample_weight` cannot have negative values.

    - `series_weights` : controls the relative importance of each series. If a 
    series has twice as much weight as the others, the observations of that series 
    influence the training twice as much. The higher the weight of a series 
    relative to the others, the more the model will focus on trying to learn 
    that series.
    - `weight_func` : controls the relative importance of each observation 
    according to its index value. For example, a function that assigns a lower 
    weight to certain dates.
    
    """

    def __init__(
        self,
        regressor: object,
        lags: Union[int, np.ndarray, list],
        encoding: Optional[str] = 'ordinal_category',
        transformer_series: Optional[Union[object, dict]] = None,
        transformer_exog: Optional[object] = None,
        weight_func: Optional[Union[Callable, dict]] = None,
        series_weights: Optional[dict] = None,
        differentiation: Optional[int] = None,
        dropna_from_series: bool = False,
        fit_kwargs: Optional[dict] = None,
        forecaster_id: Optional[Union[str, int]] = None
    ) -> None:

        self.regressor               = regressor
        self.encoding                = encoding
        self.encoder                 = None
        self.encoding_mapping        = {}
        self.transformer_series      = transformer_series
        self.transformer_series_     = None
        self.transformer_exog        = transformer_exog
        self.weight_func             = weight_func
        self.weight_func_            = None
        self.source_code_weight_func = None
        self.series_weights          = series_weights
        self.series_weights_         = None
        self.differentiation         = differentiation
        self.differentiator          = None
        self.differentiator_         = None
        self.dropna_from_series      = dropna_from_series
        self.last_window             = None
        self.index_type              = None
        self.index_freq              = None
        self.training_range          = None
        self.series_col_names        = None
        self.series_X_train          = None
        self.X_train_col_names       = None
        self.included_exog           = False
        self.exog_type               = None
        self.exog_dtypes             = None
        self.exog_col_names          = None
        self.in_sample_residuals     = None
        self.out_sample_residuals    = None
        self.fitted                  = False
        self.creation_date           = pd.Timestamp.today().strftime('%Y-%m-%d %H:%M:%S')
        self.fit_date                = None
        self.skforecast_version      = skforecast.__version__
        self.python_version          = sys.version.split(" ")[0]
        self.forecaster_id           = forecaster_id

        self.lags = initialize_lags(type(self).__name__, lags)
        self.max_lag = max(self.lags)
        self.window_size = self.max_lag
        self.window_size_diff = self.max_lag

        self.weight_func, self.source_code_weight_func, self.series_weights = initialize_weights(
            forecaster_name = type(self).__name__,
            regressor       = regressor,
            weight_func     = weight_func,
            series_weights  = series_weights
        )

        if self.differentiation is not None:
            if not isinstance(differentiation, int) or differentiation < 1:
                raise ValueError(
                    (f"Argument `differentiation` must be an integer equal to or "
                     f"greater than 1. Got {differentiation}.")
                )
            self.window_size_diff += self.differentiation
            self.differentiator = TimeSeriesDifferentiator(order=self.differentiation)

        self.fit_kwargs = check_select_fit_kwargs(
                              regressor  = regressor,
                              fit_kwargs = fit_kwargs
                          )

        if self.encoding not in ['ordinal', 'ordinal_category', 'onehot', None]:
            raise ValueError(
                (f"Argument `encoding` must be one of the following values: 'ordinal', "
                 f"'ordinal_category', 'onehot' or None. Got '{self.encoding}'.")
            )

        if self.encoding == 'onehot':
            self.encoder = OneHotEncoder(
                               categories    = 'auto',
                               sparse_output = False,
                               drop          = None,
                               dtype         = int
                           ).set_output(transform='pandas')
        else:
            self.encoder = OrdinalEncoder(
                               categories = 'auto',
                               dtype      = int
                           ).set_output(transform='pandas')

        scaling_regressors = tuple(
            member[1]
            for member in inspect.getmembers(sklearn.linear_model, inspect.isclass)
            + inspect.getmembers(sklearn.svm, inspect.isclass)
        )

        if self.transformer_series is None and isinstance(regressor, scaling_regressors):
            warnings.warn(
                ("When using a linear model, it is recommended to use a transformer_series "
                 "to ensure all series are in the same scale. You can use, for example, a "
                 "`StandardScaler` from sklearn.preprocessing.")
            )

        if isinstance(self.transformer_series, dict):
            if self.encoding is None:
                raise TypeError(
                    ("When `encoding` is None, `transformer_series` must be a single "
                     "transformer (not `dict`) as it is applied to all series.")
                )
            if '_unknown_level' not in self.transformer_series.keys():
                raise ValueError(
                    ("If `transformer_series` is a `dict`, a transformer must be "
                     "provided to transform series that do not exist during training. "
                     "Add the key '_unknown_level' to `transformer_series`. "
                     "For example: {'_unknown_level': your_transformer}.")
                )


    def __repr__(
        self
    ) -> str:
        """
        Information displayed when a ForecasterAutoregMultiSeries object is printed.
        """

        if isinstance(self.regressor, Pipeline):
            name_pipe_steps = tuple(name + "__" for name in self.regressor.named_steps.keys())
            params = {key: value for key, value in self.regressor.get_params().items() 
                      if key.startswith(name_pipe_steps)}
        else:
            params = self.regressor.get_params()
        
        params = [f"{k}: {v}" for k, v in params.items()]
        if len(params) > 5:
            params = ", ".join(params[:5] + ['...'])

        training_range = (
            [f"'{k}': {v.astype(str).to_list()}" for k, v in self.training_range.items()]
            if self.fitted
            else None
        )
        if training_range is not None and len(training_range) > 3:
            training_range = ", ".join(training_range[:3] + ['...'])

        series_col_names = self.series_col_names
        if series_col_names is not None and len(series_col_names) > 5:
            series_col_names = ", ".join(series_col_names[:5] + ['...'])

        exog_col_names = self.exog_col_names
        if exog_col_names is not None and len(exog_col_names) > 5:
            exog_col_names = ", ".join(exog_col_names[:5] + ['...'])

        info = (
            f"{'=' * len(type(self).__name__)} \n"
            f"{type(self).__name__} \n"
            f"{'=' * len(type(self).__name__)} \n"
            f"Regressor: {self.regressor} \n"
            f"Lags: {self.lags} \n"
            f"Transformer for series: {self.transformer_series} \n"
            f"Transformer for exog: {self.transformer_exog} \n"
            f"Series encoding: {self.encoding} \n"
            f"Window size: {self.window_size} \n"
            f"Series levels (names): {series_col_names} \n"
            f"Series weights: {self.series_weights} \n"
            f"Weight function included: {True if self.weight_func is not None else False} \n"
            f"Differentiation order: {self.differentiation} \n"
            f"Exogenous included: {self.included_exog} \n"
            f"Type of exogenous variable: {self.exog_type} \n"
            f"Exogenous variables names: {exog_col_names} \n"
            f"Training range: {training_range} \n"
            f"Training index type: {str(self.index_type).split('.')[-1][:-2] if self.fitted else None} \n"
            f"Training index frequency: {self.index_freq if self.fitted else None} \n"
            f"Regressor parameters: {params} \n"
            f"fit_kwargs: {self.fit_kwargs} \n"
            f"Creation date: {self.creation_date} \n"
            f"Last fit date: {self.fit_date} \n"
            f"Skforecast version: {self.skforecast_version} \n"
            f"Python version: {self.python_version} \n"
            f"Forecaster id: {self.forecaster_id} \n"
        )

        return info


    def _create_lags(
        self,
        y: np.ndarray,
        series_name: str
    ) -> Tuple[np.ndarray, np.ndarray]:
        """
        Transforms a 1d array into a 2d array (X) and a 1d array (y). Each row
        in X is associated with a value of y and it represents the lags that
        precede it.
        
        Notice that, the returned matrix X_data, contains the lag 1 in the first
        column, the lag 2 in the second column and so on.
        
        Parameters
        ----------
        y : numpy ndarray
            1d numpy ndarray Training time series.
        series_name : str
            Name of the series.

        Returns
        -------
        X_data : numpy ndarray
            2d numpy ndarray with the lagged values (predictors). 
            Shape: (samples - max(self.lags), len(self.lags))
        y_data : numpy ndarray
            1d numpy ndarray with the values of the time series related to each 
            row of `X_data`.
            Shape: (samples - max(self.lags), )
        
        """

        n_splits = len(y) - self.max_lag
        if n_splits <= 0:
            raise ValueError(
                (f"The maximum lag ({self.max_lag}) must be less than the length "
                 f"of the series '{series_name}', ({len(y)}).")
            )

        X_data = np.full(shape=(n_splits, len(self.lags)), fill_value=np.nan, dtype=float)

        for i, lag in enumerate(self.lags):
            X_data[:, i] = y[self.max_lag - lag: -lag]

        y_data = y[self.max_lag:]

        return X_data, y_data


    def _create_train_X_y_single_series(
        self,
        y: pd.Series,
        ignore_exog: bool,
        exog: Optional[pd.DataFrame] = None
    ) -> Tuple[pd.DataFrame, pd.DataFrame, pd.Series]:
        """
        Create training matrices from univariate time series and exogenous
        variables. This method does not transform the exog variables.
        
        Parameters
        ----------
        y : pandas Series
            Training time series.
        ignore_exog : bool
            If `True`, `exog` is ignored.
        exog : pandas DataFrame, default `None`
            Exogenous variable/s included as predictor/s.

        Returns
        -------
        X_train_lags : pandas DataFrame
            Training values of lags.
            Shape: (len(y) - self.max_lag, len(self.lags))
        X_train_exog : pandas DataFrame
            Training values of exogenous variables.
            Shape: (len(y) - self.max_lag, len(exog.columns))
        y_train : pandas Series
            Values (target) of the time series related to each row of `X_train`.
            Shape: (len(y) - self.max_lag, )
        
        """

        series_name = y.name
        if self.encoding is None:
            fit_transformer = False
            transformer_series = self.transformer_series_['_unknown_level']
        else:
            fit_transformer = False if self.fitted else True
            transformer_series = self.transformer_series_[series_name]

        y = transform_series(
                series            = y,
                transformer       = transformer_series,
                fit               = fit_transformer,
                inverse_transform = False
            )

        y_values = y.to_numpy()
        y_index = y.index

        if self.differentiation is not None:
            if not self.fitted:
                y_values = self.differentiator_[series_name].fit_transform(y_values)
            else:
                differentiator = clone(self.differentiator_[series_name])
                y_values = differentiator.fit_transform(y_values)

        X_train, y_train = self._create_lags(y=y_values, series_name=series_name)

        X_train_lags = pd.DataFrame(
                           data    = X_train,
                           columns = [f"lag_{i}" for i in self.lags],
                           index   = y_index[self.max_lag:]
                       )
        X_train_lags['_level_skforecast'] = series_name

        if ignore_exog:
            X_train_exog = None
        else:
            if exog is not None:
                # The first `self.max_lag` positions have to be removed from exog
                # since they are not in X_train.
                X_train_exog = exog.iloc[self.max_lag:, ]
            else:
                X_train_exog = pd.DataFrame(
                                   data    = np.nan,
                                   columns = ['_dummy_exog_col_to_keep_shape'],
                                   index   = y_index[self.max_lag:]
                               )

        y_train = pd.Series(
                      data  = y_train,
                      index = y_index[self.max_lag:],
                      name  = 'y'
                  )

        if self.differentiation is not None:
            X_train_lags = X_train_lags.iloc[self.differentiation:]
            y_train = y_train.iloc[self.differentiation:]
            if X_train_exog is not None:
                X_train_exog = X_train_exog.iloc[self.differentiation:]

        return X_train_lags, X_train_exog, y_train


    def _create_train_X_y(
        self,
        series: Union[pd.DataFrame, dict],
        exog: Optional[Union[pd.Series, pd.DataFrame, dict]] = None,
        store_last_window: Union[bool, list] = True,
    ) -> Tuple[pd.DataFrame, pd.Series, dict, list, list, list, dict, dict]:
        """
        Create training matrices from multiple time series and exogenous
        variables. See Notes section for more details depending on the type of
        `series` and `exog`.
        
        Parameters
        ----------
        series : pandas DataFrame, dict
            Training time series.
        exog : pandas Series, pandas DataFrame, dict, default `None`
            Exogenous variable/s included as predictor/s.
        store_last_window : bool, list, default `True`
            Whether or not to store the last window of training data.

            - If `True`, last_window is stored for all series. 
            - If `list`, last_window is stored for the series present in the list.
            - If `False`, last_window is not stored.

        Returns
        -------
        X_train : pandas DataFrame
            Training values (predictors).
        y_train : pandas Series
            Values (target) of the time series related to each row of `X_train`.
        series_indexes : dict
            Dictionary with the index of each series.
        series_col_names : list
            Names of the series (levels) provided by the user during training.
        series_X_train : list
            Names of the series (levels) included in the matrix `X_train` created
            internally for training. It can be different from `series_col_names` if
            some series are dropped during the training process because of NaNs or
            because they are not present in the training period.
        exog_col_names : list
            Names of the exogenous variables used during training.
        exog_dtypes : dict
            Type of each exogenous variable/s used in training. If `transformer_exog` 
            is used, the dtypes are calculated before the transformation.
        last_window : dict
            Last window of training data for each series. It stores the values 
            needed to predict the next `step` immediately after the training data.

        Notes
        -----
        - If `series` is a pandas DataFrame and `exog` is a pandas Series or 
        DataFrame, each exog is duplicated for each series. Exog must have the
        same index as `series` (type, length and frequency).
        - If `series` is a pandas DataFrame and `exog` is a dict of pandas Series 
        or DataFrames. Each key in `exog` must be a column in `series` and the 
        values are the exog for each series. Exog must have the same index as 
        `series` (type, length and frequency).
        - If `series` is a dict of pandas Series, `exog` must be a dict of pandas
        Series or DataFrames. The keys in `series` and `exog` must be the same.
        All series and exog must have a pandas DatetimeIndex with the same 
        frequency.
        
        """

        series_dict, series_indexes = check_preprocess_series(series=series)
        input_series_is_dict = isinstance(series, dict)
        series_col_names = list(series_dict.keys())

        if self.fitted and not (series_col_names == self.series_col_names):
            raise ValueError(
                (f"Once the Forecaster has been trained, `series` must have the "
                 f"same columns as the series used during training:\n"
                 f" Got      : {series_col_names}\n"
                 f" Expected : {self.series_col_names}")
            )

        exog_dict = {serie: None for serie in series_col_names}
        exog_col_names = None
        if exog is not None:
            exog_dict, exog_col_names = check_preprocess_exog_multiseries(
                                            input_series_is_dict = input_series_is_dict,
                                            series_indexes       = series_indexes,
                                            series_col_names     = series_col_names,
                                            exog                 = exog,
                                            exog_dict            = exog_dict
                                        )

            if self.fitted:
                if self.exog_col_names is None:
                    raise ValueError(
                        ("Once the Forecaster has been trained, `exog` must be `None` "
                         "because no exogenous variables were added during training.")
                    )
                else:
                    if not set(exog_col_names) == set(self.exog_col_names):
                        raise ValueError(
                            (f"Once the Forecaster has been trained, `exog` must have the "
                             f"same columns as the series used during training:\n"
                             f" Got      : {exog_col_names}\n"
                             f" Expected : {self.exog_col_names}")
                        )

        if not self.fitted:
            self.transformer_series_ = initialize_transformer_series(
                                           forecaster_name    = type(self).__name__,
                                           series_col_names   = series_col_names,
                                           encoding           = self.encoding,
                                           transformer_series = self.transformer_series
                                       )

        if self.differentiation is None:
            self.differentiator_ = {serie: None for serie in series_col_names}
        else:
            if not self.fitted:
                self.differentiator_ = {serie: clone(self.differentiator)
                                        for serie in series_col_names}

        series_dict, exog_dict = align_series_and_exog_multiseries(
                                     series_dict          = series_dict,
                                     input_series_is_dict = input_series_is_dict,
                                     exog_dict            = exog_dict
                                 )
        
        if not self.fitted and self.transformer_series_['_unknown_level'] is not None:
            self.transformer_series_['_unknown_level'].fit(
                np.concatenate(list(series_dict.values())).reshape(-1, 1)
            )

        # TODO: parallelize
        # ======================================================================
        ignore_exog = True if exog is None else False
        input_matrices = [
            [series_dict[k], exog_dict[k], ignore_exog]
             for k in series_dict.keys()
        ]

        X_train_lags_buffer = []
        X_train_exog_buffer = []
        y_train_buffer = []
        for matrices in input_matrices:

            X_train_lags, X_train_exog, y_train = (
                self._create_train_X_y_single_series(
                    y           = matrices[0],
                    exog        = matrices[1],
                    ignore_exog = matrices[2],
                )
            )

            X_train_lags_buffer.append(X_train_lags)
            X_train_exog_buffer.append(X_train_exog)
            y_train_buffer.append(y_train)
        # ======================================================================

        X_train = pd.concat(X_train_lags_buffer, axis=0)
        y_train = pd.concat(y_train_buffer, axis=0)

        if self.fitted:
            encoded_values = self.encoder.transform(X_train[['_level_skforecast']])
        else:
            encoded_values = self.encoder.fit_transform(X_train[['_level_skforecast']])
            for i, code in enumerate(self.encoder.categories_[0]):
                self.encoding_mapping[code] = i

        X_train = pd.concat([
                      X_train.drop(columns='_level_skforecast'),
                      encoded_values
                  ], axis=1)

        if self.encoding == 'onehot':
            X_train.columns = X_train.columns.str.replace('_level_skforecast_', '')
        elif self.encoding == 'ordinal_category':
            X_train['_level_skforecast'] = (
                X_train['_level_skforecast'].astype('category')
            )

        del encoded_values

        exog_dtypes = None
        if exog is not None:

            X_train_exog = pd.concat(X_train_exog_buffer, axis=0)
            if '_dummy_exog_col_to_keep_shape' in X_train_exog.columns:
                X_train_exog = (
                    X_train_exog.drop(columns=['_dummy_exog_col_to_keep_shape'])
                )

            exog_col_names = X_train_exog.columns.to_list()
            exog_dtypes = get_exog_dtypes(exog=X_train_exog)

            fit_transformer = False if self.fitted else True
            X_train_exog = transform_dataframe(
                               df                = X_train_exog,
                               transformer       = self.transformer_exog,
                               fit               = fit_transformer,
                               inverse_transform = False
                           )

            check_exog_dtypes(X_train_exog, call_check_exog=False)
            if not (X_train_exog.index == X_train.index).all():
                raise ValueError(
                    ("Different index for `series` and `exog` after transformation. "
                     "They must be equal to ensure the correct alignment of values.")
                )

            X_train = pd.concat([X_train, X_train_exog], axis=1)

        if y_train.isnull().any():
            mask = y_train.notna().to_numpy()
            y_train = y_train.iloc[mask]
            X_train = X_train.iloc[mask,]
            warnings.warn(
                ("NaNs detected in `y_train`. They have been dropped because the "
                 "target variable cannot have NaN values. Same rows have been "
                 "dropped from `X_train` to maintain alignment. This is caused by "
                 "series with interspersed NaNs."),
                 MissingValuesWarning
            )

        if self.dropna_from_series:
            if np.any(X_train.isnull().to_numpy()):
                mask = X_train.notna().all(axis=1).to_numpy()
                X_train = X_train.iloc[mask, ]
                y_train = y_train.iloc[mask]
                warnings.warn(
                    ("NaNs detected in `X_train`. They have been dropped. If "
                     "you want to keep them, set `forecaster.dropna_from_series = False`. "
                     "Same rows have been removed from `y_train` to maintain alignment. "
                     "This caused by series with interspersed NaNs."),
                     MissingValuesWarning
                )
        else:
            if np.any(X_train.isnull().to_numpy()):
                warnings.warn(
                    ("NaNs detected in `X_train`. Some regressors do not allow "
                     "NaN values during training. If you want to drop them, "
                     "set `forecaster.dropna_from_series = True`."),
                     MissingValuesWarning
                )

        if X_train.empty:
            raise ValueError(
                ("All samples have been removed due to NaNs. Set "
                 "`forecaster.dropna_from_series = False` or review `exog` values.")
            )
        
        if self.encoding == 'onehot':
            series_X_train = [
                col for col in series_col_names if X_train[col].sum() > 0
            ]
        else:
            unique_levels = X_train['_level_skforecast'].unique()
            series_X_train = [
                k for k, v in self.encoding_mapping.items()
                if v in unique_levels
            ]

        # The last time window of training data is stored so that lags needed as
        # predictors in the first iteration of `predict()` can be calculated.
        last_window = None
        if store_last_window:

            series_to_store = (
                series_X_train if store_last_window is True else store_last_window
            )

            series_not_in_series_dict = set(series_to_store) - set(series_X_train)
            if series_not_in_series_dict:
                warnings.warn(
                    (f"Series {series_not_in_series_dict} are not present in "
                     f"`series`. No last window is stored for them."),
                    IgnoredArgumentWarning
                )
                series_to_store = [s for s in series_to_store 
                                   if s not in series_not_in_series_dict]

            if series_to_store:
                last_window = {
                    k: v.iloc[-self.window_size_diff:].copy()
                    for k, v in series_dict.items()
                    if k in series_to_store
                }

        return (
            X_train,
            y_train,
            series_indexes,
            series_col_names,
            series_X_train,
            exog_col_names,
            exog_dtypes,
            last_window,
        )


    def create_train_X_y(
        self,
        series: Union[pd.DataFrame, dict],
        exog: Optional[Union[pd.Series, pd.DataFrame, dict]] = None,
        suppress_warnings: bool = False
    ) -> Tuple[pd.DataFrame, pd.Series]:
        """
        Create training matrices from multiple time series and exogenous
        variables. See Notes section for more details depending on the type of
        `series` and `exog`.
        
        Parameters
        ----------
        series : pandas DataFrame, dict
            Training time series.
        exog : pandas Series, pandas DataFrame, dict, default `None`
            Exogenous variable/s included as predictor/s.

        Returns
        -------
        X_train : pandas DataFrame
            Training values (predictors).
        y_train : pandas Series
            Values (target) of the time series related to each row of `X_train`.
        suppress_warnings : bool, default `False`
            If `True`, skforecast warnings will be suppressed during the creation
            of the training matrices. See skforecast.exceptions.warn_skforecast_categories 
            for more information.

        Notes
        -----
        - If `series` is a pandas DataFrame and `exog` is a pandas Series or 
        DataFrame, each exog is duplicated for each series. Exog must have the
        same index as `series` (type, length and frequency).
        - If `series` is a pandas DataFrame and `exog` is a dict of pandas Series 
        or DataFrames. Each key in `exog` must be a column in `series` and the 
        values are the exog for each series. Exog must have the same index as 
        `series` (type, length and frequency).
        - If `series` is a dict of pandas Series, `exog`must be a dict of pandas
        Series or DataFrames. The keys in `series` and `exog` must be the same.
        All series and exog must have a pandas DatetimeIndex with the same 
        frequency.
        
        """

        set_skforecast_warnings(suppress_warnings, action='ignore')

        output = self._create_train_X_y(
                     series            = series, 
                     exog              = exog, 
                     store_last_window = False
                 )

        X_train = output[0]
        y_train = output[1]
        
        set_skforecast_warnings(suppress_warnings, action='default')

        return X_train, y_train


    def create_sample_weights(
        self,
        series_col_names: list,
        X_train: pd.DataFrame
    ) -> np.ndarray:
        """
        Crate weights for each observation according to the forecaster's attributes
        `series_weights` and `weight_func`. The resulting weights are product of both
        types of weights.

        Parameters
        ----------
        series_col_names : list
            Names of the series (levels) used during training.
        X_train : pandas DataFrame
            Dataframe created with the `create_train_X_y` method, first return.

        Returns
        -------
        weights : numpy ndarray
            Weights to use in `fit` method.
        
        """

        weights = None
        weights_samples = None
        weights_series = None

        if self.series_weights is not None:
            # Series not present in series_weights have a weight of 1 in all their samples.
            # Keys in series_weights not present in series are ignored.
            series_not_in_series_weights = set(series_col_names) - set(self.series_weights.keys())
            if series_not_in_series_weights:
                warnings.warn(
                    (f"{series_not_in_series_weights} not present in `series_weights`. "
                     f"A weight of 1 is given to all their samples."),
                     IgnoredArgumentWarning
                )
            self.series_weights_ = {col: 1. for col in series_col_names}
            self.series_weights_.update(
                (k, v)
                for k, v in self.series_weights.items()
                if k in self.series_weights_
            )

            if self.encoding == "onehot":
                weights_series = [
                    np.repeat(self.series_weights_[serie], sum(X_train[serie]))
                    for serie in series_col_names
                ]
            else:
                weights_series = [
                    np.repeat(
                        self.series_weights_[serie],
                        sum(X_train["_level_skforecast"] == self.encoding_mapping[serie]),
                    )
                    for serie in series_col_names
                ]

            weights_series = np.concatenate(weights_series)

        if self.weight_func is not None:
            if isinstance(self.weight_func, Callable):
                self.weight_func_ = {col: copy(self.weight_func)
                                     for col in series_col_names}
            else:
                # Series not present in weight_func have a weight of 1 in all their samples
                series_not_in_weight_func = set(series_col_names) - set(self.weight_func.keys())
                if series_not_in_weight_func:
                    warnings.warn(
                        (f"{series_not_in_weight_func} not present in `weight_func`. "
                         f"A weight of 1 is given to all their samples."),
                         IgnoredArgumentWarning
                    )
                self.weight_func_ = {col: lambda x: np.ones_like(x, dtype=float) 
                                     for col in series_col_names}
                self.weight_func_.update(
                    (k, v)
                    for k, v in self.weight_func.items()
                    if k in self.weight_func_
                )

            weights_samples = []
            for key in self.weight_func_.keys():
                if self.encoding == "onehot":
                    idx = X_train.index[X_train[key] == 1.0]
                else:
                    idx = X_train.index[X_train["_level_skforecast"] == self.encoding_mapping[key]]
                weights_samples.append(self.weight_func_[key](idx))
            weights_samples = np.concatenate(weights_samples)

        if weights_series is not None:
            weights = weights_series
            if weights_samples is not None:
                weights = weights * weights_samples
        else:
            if weights_samples is not None:
                weights = weights_samples

        if weights is not None:
            if np.isnan(weights).any():
                raise ValueError(
                    "The resulting `weights` cannot have NaN values."
                )
            if np.any(weights < 0):
                raise ValueError(
                    "The resulting `weights` cannot have negative values."
                )
            if np.sum(weights) == 0:
                raise ValueError(
                    ("The resulting `weights` cannot be normalized because "
                     "the sum of the weights is zero.")
                )

        return weights


    def fit(
        self,
        series: Union[pd.DataFrame, dict],
        exog: Optional[Union[pd.Series, pd.DataFrame, dict]] = None,
        store_last_window: Union[bool, list] = True,
        store_in_sample_residuals: bool = True,
        suppress_warnings: bool = False
    ) -> None:
        """
        Training Forecaster. See Notes section for more details depending on 
        the type of `series` and `exog`.

        Additional arguments to be passed to the `fit` method of the regressor 
        can be added with the `fit_kwargs` argument when initializing the forecaster.
        
        Parameters
        ----------
        series : pandas DataFrame, dict
            Training time series.
        exog : pandas Series, pandas DataFrame, dict, default `None`
            Exogenous variable/s included as predictor/s.
        store_last_window : bool, list, default `True`
            Whether or not to store the last window of training data.

            - If `True`, last_window is stored for all series. 
            - If `list`, last_window is stored for the series present in the list.
            - If `False`, last_window is not stored.
        store_in_sample_residuals : bool, default `True`
            If `True`, in-sample residuals will be stored in the forecaster object
            after fitting.
        suppress_warnings : bool, default `False`
            If `True`, skforecast warnings will be suppressed during the training 
            process. See skforecast.exceptions.warn_skforecast_categories for more
            information.

        Returns
        -------
        None

        Notes
        -----
        - If `series` is a pandas DataFrame and `exog` is a pandas Series or 
        DataFrame, each exog is duplicated for each series. Exog must have the
        same index as `series` (type, length and frequency).
        - If `series` is a pandas DataFrame and `exog` is a dict of pandas Series 
        or DataFrames. Each key in `exog` must be a column in `series` and the 
        values are the exog for each series. Exog must have the same index as 
        `series` (type, length and frequency).
        - If `series` is a dict of pandas Series, `exog`must be a dict of pandas
        Series or DataFrames. The keys in `series` and `exog` must be the same.
        All series and exog must have a pandas DatetimeIndex with the same 
        frequency.
        
        """

        set_skforecast_warnings(suppress_warnings, action='ignore')

        # Reset values in case the forecaster has already been fitted.
        self.series_col_names    = None
        self.X_train_col_names   = None
        self.series_X_train      = None
        self.included_exog       = False
        self.exog_type           = None
        self.exog_dtypes         = None
        self.exog_col_names      = None
        self.last_window         = None
        self.in_sample_residuals = None
        self.training_range      = None
        self.index_type          = None
        self.index_freq          = None
        self.fitted              = False

        (
            X_train,
            y_train,
            series_indexes,
            series_col_names,
            series_X_train,
            exog_col_names,
            exog_dtypes,
            last_window
        ) = self._create_train_X_y(
                series=series, exog=exog, store_last_window=store_last_window
        )

        sample_weight = self.create_sample_weights(
                            series_col_names = series_col_names,
                            X_train          = X_train
                        )

        X_train_regressor = X_train if self.encoding is not None else X_train.drop(columns='_level_skforecast')
        if sample_weight is not None:
            self.regressor.fit(
                X             = X_train_regressor,
                y             = y_train,
                sample_weight = sample_weight,
                **self.fit_kwargs
            )
        else:
            self.regressor.fit(X=X_train_regressor, y=y_train, **self.fit_kwargs)

        self.series_col_names = series_col_names
        self.series_X_train = series_X_train
        self.X_train_col_names = X_train_regressor.columns.to_list()
        self.fitted = True
        self.fit_date = pd.Timestamp.today().strftime('%Y-%m-%d %H:%M:%S')
        self.training_range = {k: v[[0, -1]] for k, v in series_indexes.items()}
        self.index_type = type(series_indexes[series_col_names[0]])
        if isinstance(series_indexes[series_col_names[0]], pd.DatetimeIndex):
            self.index_freq = series_indexes[series_col_names[0]].freqstr
        else:
            self.index_freq = series_indexes[series_col_names[0]].step

        if exog is not None:
            self.included_exog = True
            self.exog_type = type(exog)
            self.exog_col_names = exog_col_names
            self.exog_dtypes = exog_dtypes

        in_sample_residuals = {}
        if store_in_sample_residuals:

            residuals = y_train - self.regressor.predict(X_train_regressor)
            in_sample_residuals['_unknown_level'] = residuals.to_numpy()

            if self.encoding is not None:
                for col in series_X_train:
                    if self.encoding == 'onehot':
                        in_sample_residuals[col] = residuals.loc[X_train[col] == 1.].to_numpy()
                    else:
                        encoded_value = self.encoding_mapping[col]
                        in_sample_residuals[col] = (
                            residuals.loc[X_train['_level_skforecast'] == encoded_value].to_numpy()
                        )
            
            for k in in_sample_residuals.keys():
                if len(in_sample_residuals[k]) > 1000:
                    # Only up to 1000 residuals are stored
                    rng = np.random.default_rng(seed=123)
<<<<<<< HEAD
                    in_sample_residuals[k] = rng.choice(
                                                a       = in_sample_residuals[k], 
                                                size    = 1000, 
                                                replace = False
                                             )
=======
                    in_sample_residuals[col] = rng.choice(
                                                   a       = in_sample_residuals[col],
                                                   size    = 1000,
                                                   replace = False
                                               )
>>>>>>> aa0792cd
        else:
            if self.encoding is not None:
                for col in series_X_train:
                    in_sample_residuals[col] = None
            in_sample_residuals['_unknown_level'] = None

        self.in_sample_residuals = in_sample_residuals

        if store_last_window:
            self.last_window = last_window
        
        set_skforecast_warnings(suppress_warnings, action='default')


    def _create_predict_inputs(
        self,
        steps: int,
        levels: Optional[Union[str, list]] = None,
        last_window: Optional[pd.DataFrame] = None,
        exog: Optional[Union[pd.Series, pd.DataFrame, dict]] = None,
        predict_boot: bool = False,
        in_sample_residuals: bool = True
    ) -> Tuple[dict, dict, list, pd.Index, Optional[dict]]:
        """
        Create inputs needed for the first iteration of the prediction process. 
        Since it is a recursive process, last window is updated at each 
        iteration of the prediction process.
        
        Parameters
        ----------
        steps : int
            Number of future steps predicted.
        levels : str, list, default `None`
            Time series to be predicted. If `None` all levels whose last window
            ends at the same datetime index will be predicted together.
        last_window : pandas DataFrame, default `None`
            Series values used to create the predictors (lags) needed in the 
            first iteration of the prediction (t + 1).
            If `last_window = None`, the values stored in `self.last_window` are
            used to calculate the initial predictors, and the predictions start
            right after training data.
        exog : pandas Series, pandas DataFrame, default `None`
            Exogenous variable/s included as predictor/s.
        predict_boot : bool, default `False`
            If `True`, residuals are returned to generate bootstrapping predictions.
        in_sample_residuals : bool, default `True`
            If `True`, residuals from the training data are used as proxy of
            prediction error to create predictions. If `False`, out of sample 
            residuals are used. In the latter case, the user should have
            calculated and stored the residuals within the forecaster (see
            `set_out_sample_residuals()`).

        Returns
        -------
        last_window_values_dict : dict
            Predictors for each series in the form `{series: last_window}`.
        exog_values_dict : dict
            Exogenous variable/s included as predictor/s for each series in 
            the form `{series: exog}`.
        levels : list
            Names of the series (levels) to be predicted.
        prediction_index : pandas Index
            Index of the predictions.
        residuals : dict, None
            Residuals used to generate bootstrapping predictions for each level 
            in the form `{level: residuals}`. If `predict_boot = False`, 
            `residuals` is `None`.
        
        """

        levels, input_levels_is_list = prepare_levels_multiseries(
                                           series_X_train = self.series_X_train,
                                           levels         = levels, 
                                       )

        if self.fitted and last_window is None:
            levels, last_window = preprocess_levels_self_last_window_multiseries(
                                      levels               = levels,
                                      input_levels_is_list = input_levels_is_list,
                                      last_window          = self.last_window
                                  )
            
        if self.fitted and predict_boot:
            residuals = prepare_residuals_multiseries(
                            levels               = levels,
                            use_in_sample        = in_sample_residuals,
                            encoding             = self.encoding,
                            in_sample_residuals  = self.in_sample_residuals,
                            out_sample_residuals = self.out_sample_residuals
                        )
        else:
            residuals = None

        check_predict_input(
            forecaster_name  = type(self).__name__,
            steps            = steps,
            fitted           = self.fitted,
            included_exog    = self.included_exog,
            index_type       = self.index_type,
            index_freq       = self.index_freq,
            window_size      = self.window_size_diff,
            last_window      = last_window,
            last_window_exog = None,
            exog             = exog,
            exog_type        = self.exog_type,
            exog_col_names   = self.exog_col_names,
            interval         = None,
            alpha            = None,
            max_steps        = None,
            levels           = levels,
            series_col_names = self.series_col_names,
            encoding         = self.encoding
        )

        last_window = last_window.iloc[-self.window_size_diff:, ].copy()
        _, last_window_index = preprocess_last_window(
                                   last_window   = last_window,
                                   return_values = False
                               )
        prediction_index = expand_index(
                               index = last_window_index,
                               steps = steps
                           )

        if exog is not None:
            if isinstance(exog, dict):
                # Empty dataframe to be filled with the exog values of each level
                empty_exog = pd.DataFrame(
                                 data    = {col: pd.Series(dtype=dtype)
                                            for col, dtype in self.exog_dtypes.items()},
                                 index   = prediction_index
                             )
            else:
                if isinstance(exog, pd.Series):
                    exog = exog.to_frame()
                
                exog = transform_dataframe(
                            df                = exog,
                            transformer       = self.transformer_exog,
                            fit               = False,
                            inverse_transform = False
                        )
                check_exog_dtypes(exog=exog)
                exog_values = exog.to_numpy()[:steps]
        else:
            exog_values = None
        
        last_window_values_dict = {}
        exog_values_dict = {}
        for level in levels:

            last_window_level = transform_series(
                series            = last_window[level],
                transformer       = self.transformer_series_.get(level, self.transformer_series_['_unknown_level']),
                fit               = False,
                inverse_transform = False
            )

            last_window_values = last_window_level.to_numpy()
            if self.differentiation is not None:
                if level not in self.differentiator_.keys():
                    self.differentiator_[level] = clone(self.differentiator)
                last_window_values = self.differentiator_[level].fit_transform(last_window_values)
            
            last_window_values_dict[level] = last_window_values

            if isinstance(exog, dict):
                # Fill the empty dataframe with the exog values of each level
                # and transform them if necessary
                exog_values = exog.get(level, None)
                if exog_values is not None:
                    if isinstance(exog_values, pd.Series):
                        exog_values = exog_values.to_frame()

                    exog_values = empty_exog.fillna(exog_values)
                    exog_values = transform_dataframe(
                                    df                = exog_values,
                                    transformer       = self.transformer_exog,
                                    fit               = False,
                                    inverse_transform = False
                                )
                    
                    check_exog_dtypes(
                        exog      = exog_values,
                        series_id = f"`exog` for series '{level}'"
                    )
                    exog_values = exog_values.to_numpy()
                else:
                    exog_values = empty_exog.to_numpy(copy=True)
            
            exog_values_dict[level] = exog_values

        return last_window_values_dict, exog_values_dict, levels, prediction_index, residuals


    def _recursive_predict(
        self,
        steps: int,
        level: str,
        last_window: np.ndarray,
        exog: Optional[np.ndarray] = None
    ) -> np.ndarray:
        """
        Predict n steps ahead. It is an iterative process in which, each prediction,
        is used as a predictor for the next step.
        
        Parameters
        ----------
        steps : int
            Number of future steps predicted.
        level : str
            Time series to be predicted.
        last_window : numpy ndarray
            Series values used to create the predictors (lags) needed in the 
            first iteration of the prediction (t + 1).
        exog : numpy ndarray, default `None`
            Exogenous variable/s included as predictor/s.

        Returns
        -------
        predictions : numpy ndarray
            Predicted values.
        
        """
        
        if self.encoding is not None:
            if self.encoding == 'onehot':
                levels_dummies = np.zeros(shape=len(self.series_col_names), dtype=float)
                if level in self.series_col_names:
                    levels_dummies[self.series_col_names.index(level)] = 1.
                level_encoded = levels_dummies
            else:
                level_encoded = np.array([self.encoding_mapping.get(level, None)], dtype='float64')
            level_encoded_shape = level_encoded.shape[0]
        else:
            level_encoded_shape = 0

        last_window_shape = self.window_size
        exog_shape = exog.shape[1] if exog is not None else 0
        
        predictors_shape = last_window_shape + level_encoded_shape + exog_shape
        predictors = np.full(shape=predictors_shape, fill_value=np.nan, dtype=float)
        if self.encoding is not None:
            predictors[last_window_shape:last_window_shape + level_encoded_shape] = level_encoded

        predictions = np.full(shape=steps, fill_value=np.nan, dtype=float)
        last_window = np.concatenate((last_window, predictions))

        for i in range(steps):

            predictors[:last_window_shape] = last_window[-self.lags - (steps - i)]
            if exog is not None:
                predictors[-exog_shape:] = exog[i, ]

            with warnings.catch_warnings():
                # Suppress scikit-learn warning: "X does not have valid feature names,
                # but NoOpTransformer was fitted with feature names".
                warnings.simplefilter("ignore", category=UserWarning)
                prediction = self.regressor.predict(predictors.reshape(1, -1)).ravel()[0]
                predictions[i] = prediction

            # Update `last_window` values. The first position is discarded and
            # the new prediction is added at the end.
            last_window[-(steps - i)] = prediction

        return predictions


    def create_predict_X(
        self,
        steps: int,
        levels: Optional[Union[str, list]] = None,
        last_window: Optional[pd.DataFrame] = None,
        exog: Optional[Union[pd.Series, pd.DataFrame, dict]] = None,
        suppress_warnings: bool = False
    ) -> dict:
        """
        Create the predictors needed to predict `steps` ahead. As it is a recursive
        process, the predictors are created at each iteration of the prediction 
        process.
        
        Parameters
        ----------
        steps : int
            Number of future steps predicted.
        levels : str, list, default `None`
            Time series to be predicted. If `None` all levels whose last window
            ends at the same datetime index will be predicted together.
        last_window : pandas DataFrame, default `None`
            Series values used to create the predictors (lags) needed in the 
            first iteration of the prediction (t + 1).
            If `last_window = None`, the values stored in `self.last_window` are
            used to calculate the initial predictors, and the predictions start
            right after training data.
        exog : pandas Series, pandas DataFrame, default `None`
            Exogenous variable/s included as predictor/s.
        suppress_warnings : bool, default `False`
            If `True`, skforecast warnings will be suppressed during the prediction 
            process. See skforecast.exceptions.warn_skforecast_categories for more
            information.

        Returns
        -------
        X_predict_dict : dict
            Dict in the form `{level: X_predict}` with the predictors for each 
            step and series. The index is the same as the prediction index.
        
        """

        set_skforecast_warnings(suppress_warnings, action='ignore')

        (
            last_window_values_dict,
            exog_values_dict,
            levels,
            prediction_index,
            _
        ) = self._create_predict_inputs(
            steps       = steps,
            levels      = levels,
            last_window = last_window,
            exog        = exog
        )

        predictions = self.predict(
                          steps             = steps,
                          levels            = levels,
                          last_window       = last_window,
                          exog              = exog,
                          suppress_warnings = suppress_warnings
                      )
        
        X_predict_dict = {}
        for level in levels:

            full_predictors = np.concatenate(
                (last_window_values_dict[level], predictions[level])
            )

            idx = np.arange(-steps, 0)[:, None] - self.lags
            X_predict = full_predictors[idx + len(full_predictors)]

            if self.encoding is not None:
                if self.encoding == 'onehot':
                    level_encoded = np.zeros(shape=(1, len(self.series_col_names)), dtype=float)
                    level_encoded[0][self.series_col_names.index(level)] = 1.
                else:
                    level_encoded = np.array([self.encoding_mapping.get(level, None)], dtype='float64')

                level_encoded = np.tile(level_encoded, (steps, 1))
                X_predict = np.concatenate((X_predict, level_encoded), axis=1)
            
            if exog is not None:
                X_predict = np.concatenate(
                    [X_predict, exog_values_dict[level]], axis=1
                )

            X_predict_dict[level] = pd.DataFrame(
                                        data    = X_predict,
                                        columns = self.X_train_col_names,
                                        index   = prediction_index
                                    )
        
        set_skforecast_warnings(suppress_warnings, action='default')

        return X_predict_dict


    def predict(
        self,
        steps: int,
        levels: Optional[Union[str, list]] = None,
        last_window: Optional[pd.DataFrame] = None,
        exog: Optional[Union[pd.Series, pd.DataFrame, dict]] = None,
        suppress_warnings: bool = False
    ) -> pd.DataFrame:
        """
        Predict n steps ahead. It is an recursive process in which, each prediction,
        is used as a predictor for the next step. Only levels whose last window
        ends at the same datetime index can be predicted together.

        Parameters
        ----------
        steps : int
            Number of future steps predicted.
        levels : str, list, default `None`
            Time series to be predicted. If `None` all levels whose last window
            ends at the same datetime index will be predicted together.
        last_window : pandas DataFrame, default `None`
            Series values used to create the predictors (lags) needed in the 
            first iteration of the prediction (t + 1).
            If `last_window = None`, the values stored in `self.last_window` are
            used to calculate the initial predictors, and the predictions start
            right after training data.
        exog : pandas Series, pandas DataFrame, dict, default `None`
            Exogenous variable/s included as predictor/s.
        suppress_warnings : bool, default `False`
            If `True`, skforecast warnings will be suppressed during the prediction 
            process. See skforecast.exceptions.warn_skforecast_categories for more
            information.

        Returns
        -------
        predictions : pandas DataFrame
            Predicted values, one column for each level.

        """

        set_skforecast_warnings(suppress_warnings, action='ignore')

        (
            last_window_values_dict,
            exog_values_dict,
            levels,
            prediction_index,
            _
        ) = self._create_predict_inputs(
            steps       = steps,
            levels      = levels,
            last_window = last_window,
            exog        = exog
        )

        predictions = []
        for level in levels:

            preds_level = self._recursive_predict(
                              steps       = steps,
                              level       = level,
                              last_window = last_window_values_dict[level],
                              exog        = exog_values_dict[level]
                          )
        
            if self.differentiation is not None:
                preds_level = self.differentiator_[level].inverse_transform_next_window(preds_level)

            preds_level = pd.Series(
                              data  = preds_level,
                              index = prediction_index,
                              name  = level
                          )

            preds_level = transform_series(
                series            = preds_level,
                transformer       = self.transformer_series_.get(level, self.transformer_series_['_unknown_level']),
                fit               = False,
                inverse_transform = True
            )

            predictions.append(preds_level)

        predictions = pd.concat(predictions, axis=1)
        
        set_skforecast_warnings(suppress_warnings, action='default')

        return predictions


    def predict_bootstrapping(
        self,
        steps: int,
        levels: Optional[Union[str, list]] = None,
        last_window: Optional[pd.DataFrame] = None,
        exog: Optional[Union[pd.Series, pd.DataFrame, dict]] = None,
        n_boot: int = 500,
        random_state: int = 123,
        in_sample_residuals: bool = True,
        suppress_warnings: bool = False
    ) -> dict:
        """
        Generate multiple forecasting predictions using a bootstrapping process. 
        By sampling from a collection of past observed errors (the residuals),
        each iteration of bootstrapping generates a different set of predictions. 
        Only levels whose last window ends at the same datetime index can be 
        predicted together. See the Notes section for more information. 
        
        Parameters
        ----------
        steps : int
            Number of future steps predicted.
        levels : str, list, default `None`
            Time series to be predicted. If `None` all levels whose last window
            ends at the same datetime index will be predicted together.
        last_window : pandas DataFrame, default `None`
            Series values used to create the predictors (lags) needed in the 
            first iteration of the prediction (t + 1).
            If `last_window = None`, the values stored in `self.last_window` are
            used to calculate the initial predictors, and the predictions start
            right after training data.
        exog : pandas Series, pandas DataFrame, dict, default `None`
            Exogenous variable/s included as predictor/s.
        n_boot : int, default `500`
            Number of bootstrapping iterations used to estimate predictions.
        random_state : int, default `123`
            Sets a seed to the random generator, so that boot predictions are always 
            deterministic.
        in_sample_residuals : bool, default `True`
            If `True`, residuals from the training data are used as proxy of
            prediction error to create predictions. If `False`, out of sample 
            residuals are used. In the latter case, the user should have
            calculated and stored the residuals within the forecaster (see
            `set_out_sample_residuals()`).
        suppress_warnings : bool, default `False`
            If `True`, skforecast warnings will be suppressed during the prediction 
            process. See skforecast.exceptions.warn_skforecast_categories for more
            information.

        Returns
        -------
        boot_predictions : dict
            Predictions generated by bootstrapping for each level.
            {level: pandas DataFrame, shape (steps, n_boot)}

        Notes
        -----
        More information about prediction intervals in forecasting:
        https://otexts.com/fpp3/prediction-intervals.html#prediction-intervals-from-bootstrapped-residuals
        Forecasting: Principles and Practice (3nd ed) Rob J Hyndman and George Athanasopoulos.

        """

        set_skforecast_warnings(suppress_warnings, action='ignore')

        (
            last_window_values_dict,
            exog_values_dict,
            levels,
            prediction_index,
            residuals
        ) = self._create_predict_inputs(
            steps               = steps,
            levels              = levels,
            last_window         = last_window,
            exog                = exog,
            predict_boot        = True,
            in_sample_residuals = in_sample_residuals
        )

        boot_predictions = {}
        for level in levels:

            boot_predictions_level = np.full(
                                         shape      = (steps, n_boot),
                                         fill_value = np.nan,
                                         dtype      = float
                                     )
            rng = np.random.default_rng(seed=random_state)
            seeds = rng.integers(low=0, high=10000, size=n_boot)

            residuals_level = residuals[level]

            for i in range(n_boot):
                # In each bootstraping iteration the initial last_window and exog
                # need to be restored.
                last_window_boot = last_window_values_dict[level].copy()
                exog_boot = exog_values_dict[level].copy() if exog is not None else None

                rng = np.random.default_rng(seed=seeds[i])
                sample_residuals = rng.choice(
                                       a       = residuals_level,
                                       size    = steps,
                                       replace = True
                                   )

                for step in range(steps):

                    prediction = self._recursive_predict(
                                     steps       = 1,
                                     level       = level,
                                     last_window = last_window_boot,
                                     exog        = exog_boot
                                 )

                    prediction_with_residual = prediction + sample_residuals[step]
                    boot_predictions_level[step, i] = prediction_with_residual[0]

                    last_window_boot = np.append(
                                           last_window_boot[1:],
                                           prediction_with_residual
                                       )
                    if exog is not None:
                        exog_boot = exog_boot[1:]

                if self.differentiation is not None:
                    boot_predictions_level[:, i] = (
                        self.differentiator_[level].inverse_transform_next_window(boot_predictions_level[:, i])
                    )

            boot_predictions_level = pd.DataFrame(
                                         data    = boot_predictions_level,
                                         index   = prediction_index,
                                         columns = [f"pred_boot_{i}" for i in range(n_boot)]
                                     )

            transformer_level = self.transformer_series_.get(level, self.transformer_series_['_unknown_level'])
            if transformer_level is not None:
                for col in boot_predictions_level.columns:
                    boot_predictions_level[col] = transform_series(
                        series            = boot_predictions_level[col],
                        transformer       = transformer_level,
                        fit               = False,
                        inverse_transform = True
                    )

<<<<<<< HEAD
            boot_predictions[level] = boot_predictions_level
        
=======
            boot_predictions[level] = level_boot_predictions

>>>>>>> aa0792cd
        set_skforecast_warnings(suppress_warnings, action='default')

        return boot_predictions


    def predict_interval(
        self,
        steps: int,
        levels: Optional[Union[str, list]] = None,
        last_window: Optional[pd.DataFrame] = None,
        exog: Optional[Union[pd.Series, pd.DataFrame, dict]] = None,
        interval: list = [5, 95],
        n_boot: int = 500,
        random_state: int = 123,
        in_sample_residuals: bool = True,
        suppress_warnings: bool = False
    ) -> pd.DataFrame:
        """
        Iterative process in which, each prediction, is used as a predictor
        for the next step and bootstrapping is used to estimate prediction
        intervals. Both predictions and intervals are returned.
        
        Parameters
        ----------
        steps : int
            Number of future steps predicted.
        levels : str, list, default `None`
            Time series to be predicted. If `None` all levels whose last window
            ends at the same datetime index will be predicted together.
        last_window : pandas DataFrame, default `None`
            Series values used to create the predictors (lags) needed in the 
            first iteration of the prediction (t + 1).
            If `last_window = None`, the values stored in `self.last_window` are
            used to calculate the initial predictors, and the predictions start
            right after training data.
        exog : pandas Series, pandas DataFrame, dict, default `None`
            Exogenous variable/s included as predictor/s.
        interval : list, default `[5, 95]`
            Confidence of the prediction interval estimated. Sequence of 
            percentiles to compute, which must be between 0 and 100 inclusive. 
            For example, interval of 95% should be as `interval = [2.5, 97.5]`.
        n_boot : int, default `500`
            Number of bootstrapping iterations used to estimate prediction 
            intervals.
        random_state : int, default `123`
            Sets a seed to the random generator, so that boot predictions are always 
            deterministic.
        in_sample_residuals : bool, default `True`
            If `True`, residuals from the training data are used as proxy of
            prediction error to create predictions. If `False`, out of sample 
            residuals are used. In the latter case, the user should have
            calculated and stored the residuals within the forecaster (see
            `set_out_sample_residuals()`).
        suppress_warnings : bool, default `False`
            If `True`, skforecast warnings will be suppressed during the prediction 
            process. See skforecast.exceptions.warn_skforecast_categories for more
            information.

        Returns
        -------
        predictions : pandas DataFrame
            Values predicted by the forecaster and their estimated interval.

            - level: predictions.
            - level_lower_bound: lower bound of the interval.
            - level_upper_bound: upper bound of the interval.

        Notes
        -----
        More information about prediction intervals in forecasting:
        https://otexts.com/fpp2/prediction-intervals.html
        Forecasting: Principles and Practice (2nd ed) Rob J Hyndman and
        George Athanasopoulos.

        """

        set_skforecast_warnings(suppress_warnings, action='ignore')

        check_interval(interval=interval)

        preds = self.predict(
                    steps             = steps,
                    levels            = levels,
                    last_window       = last_window,
                    exog              = exog,
                    suppress_warnings = suppress_warnings
                )

        boot_predictions = self.predict_bootstrapping(
                               steps               = steps,
                               levels              = levels,
                               last_window         = last_window,
                               exog                = exog,
                               n_boot              = n_boot,
                               random_state        = random_state,
                               in_sample_residuals = in_sample_residuals,
                               suppress_warnings   = suppress_warnings
                           )

        interval = np.array(interval) / 100
        predictions = []

        for level in preds.columns:
            preds_interval = boot_predictions[level].quantile(q=interval, axis=1).transpose()
            preds_interval.columns = [f'{level}_lower_bound', f'{level}_upper_bound']
            predictions.append(preds[level])
            predictions.append(preds_interval)

        predictions = pd.concat(predictions, axis=1)
        
        set_skforecast_warnings(suppress_warnings, action='default')

        return predictions


    def predict_quantiles(
        self,
        steps: int,
        levels: Optional[Union[str, list]] = None,
        last_window: Optional[pd.DataFrame] = None,
        exog: Optional[Union[pd.Series, pd.DataFrame, dict]] = None,
        quantiles: list = [0.05, 0.5, 0.95],
        n_boot: int = 500,
        random_state: int = 123,
        in_sample_residuals: bool = True,
        suppress_warnings: bool = False
    ) -> pd.DataFrame:
        """
        Calculate the specified quantiles for each step. After generating 
        multiple forecasting predictions through a bootstrapping process, each 
        quantile is calculated for each step.
        
        Parameters
        ----------
        steps : int
            Number of future steps predicted.
        levels : str, list, default `None`
            Time series to be predicted. If `None` all levels whose last window
            ends at the same datetime index will be predicted together.
        last_window : pandas DataFrame, default `None`
            Series values used to create the predictors (lags) needed in the 
            first iteration of the prediction (t + 1).
            If `last_window = None`, the values stored in `self.last_window` are
            used to calculate the initial predictors, and the predictions start
            right after training data.
        exog : pandas Series, pandas DataFrame, dict, default `None`
            Exogenous variable/s included as predictor/s.
        quantiles : list, default `[0.05, 0.5, 0.95]`
            Sequence of quantiles to compute, which must be between 0 and 1 
            inclusive. For example, quantiles of 0.05, 0.5 and 0.95 should be as 
            `quantiles = [0.05, 0.5, 0.95]`.
        n_boot : int, default `500`
            Number of bootstrapping iterations used to estimate quantiles.
        random_state : int, default `123`
            Sets a seed to the random generator, so that boot quantiles are always 
            deterministic.
        in_sample_residuals : bool, default `True`
            If `True`, residuals from the training data are used as proxy of
            prediction error to create quantiles. If `False`, out of sample 
            residuals are used. In the latter case, the user should have
            calculated and stored the residuals within the forecaster (see
            `set_out_sample_residuals()`).
        suppress_warnings : bool, default `False`
            If `True`, skforecast warnings will be suppressed during the prediction 
            process. See skforecast.exceptions.warn_skforecast_categories for more
            information.

        Returns
        -------
        predictions : pandas DataFrame
            Quantiles predicted by the forecaster.

        Notes
        -----
        More information about prediction intervals in forecasting:
        https://otexts.com/fpp2/prediction-intervals.html
        Forecasting: Principles and Practice (2nd ed) Rob J Hyndman and
        George Athanasopoulos.

        """

        set_skforecast_warnings(suppress_warnings, action='ignore')

        check_interval(quantiles=quantiles)

        boot_predictions = self.predict_bootstrapping(
                               steps               = steps,
                               levels              = levels,
                               last_window         = last_window,
                               exog                = exog,
                               n_boot              = n_boot,
                               random_state        = random_state,
                               in_sample_residuals = in_sample_residuals,
                               suppress_warnings   = suppress_warnings
                           )

        predictions = []

        for level in boot_predictions.keys():
            preds_quantiles = boot_predictions[level].quantile(q=quantiles, axis=1).transpose()
            preds_quantiles.columns = [f'{level}_q_{q}' for q in quantiles]
            predictions.append(preds_quantiles)

        predictions = pd.concat(predictions, axis=1)
        
        set_skforecast_warnings(suppress_warnings, action='default')

        return predictions


    def predict_dist(
        self,
        steps: int,
        distribution: object,
        levels: Optional[Union[str, list]] = None,
        last_window: Optional[pd.DataFrame] = None,
        exog: Optional[Union[pd.Series, pd.DataFrame, dict]] = None,
        n_boot: int = 500,
        random_state: int = 123,
        in_sample_residuals: bool = True,
        suppress_warnings: bool = False
    ) -> pd.DataFrame:
        """
        Fit a given probability distribution for each step. After generating 
        multiple forecasting predictions through a bootstrapping process, each 
        step is fitted to the given distribution.
        
        Parameters
        ----------
        steps : int
            Number of future steps predicted.
        distribution : Object
            A distribution object from scipy.stats. For example scipy.stats.norm.
        levels : str, list, default `None`
            Time series to be predicted. If `None` all levels whose last window
            ends at the same datetime index will be predicted together.
        last_window : pandas DataFrame, default `None`
            Series values used to create the predictors (lags) needed in the 
            first iteration of the prediction (t + 1).
            If `last_window = None`, the values stored in `self.last_window` are
            used to calculate the initial predictors, and the predictions start
            right after training data.
        exog : pandas Series, pandas DataFrame, dict, default `None`
            Exogenous variable/s included as predictor/s.
        n_boot : int, default `500`
            Number of bootstrapping iterations used to estimate predictions.
        random_state : int, default `123`
            Sets a seed to the random generator, so that boot predictions are always 
            deterministic.
        in_sample_residuals : bool, default `True`
            If `True`, residuals from the training data are used as proxy of
            prediction error to create predictions. If `False`, out of sample 
            residuals are used. In the latter case, the user should have
            calculated and stored the residuals within the forecaster (see
            `set_out_sample_residuals()`).
        suppress_warnings : bool, default `False`
            If `True`, skforecast warnings will be suppressed during the prediction 
            process. See skforecast.exceptions.warn_skforecast_categories for more
            information.

        Returns
        -------
        predictions : pandas DataFrame
            Distribution parameters estimated for each step and level.

        """

        set_skforecast_warnings(suppress_warnings, action='ignore')

        boot_samples = self.predict_bootstrapping(
                           steps               = steps,
                           levels              = levels,
                           last_window         = last_window,
                           exog                = exog,
                           n_boot              = n_boot,
                           random_state        = random_state,
                           in_sample_residuals = in_sample_residuals,
                           suppress_warnings   = suppress_warnings
                       )

        param_names = [
            p for p in inspect.signature(distribution._pdf).parameters if not p == "x"
        ] + ["loc", "scale"]
        predictions = []

        for level in boot_samples.keys():
            param_values = np.apply_along_axis(
                lambda x: distribution.fit(x), axis=1, arr=boot_samples[level]
            )
            level_param_names = [f'{level}_{p}' for p in param_names]

            pred_level = pd.DataFrame(
                             data    = param_values,
                             columns = level_param_names,
                             index   = boot_samples[level].index
                         )

            predictions.append(pred_level)

        predictions = pd.concat(predictions, axis=1)
        
        set_skforecast_warnings(suppress_warnings, action='default')

        return predictions


    def set_params(
        self, 
        params: dict
    ) -> None:
        """
        Set new values to the parameters of the scikit learn model stored in the
        forecaster.
        
        Parameters
        ----------
        params : dict
            Parameters values.

        Returns
        -------
        None
        
        """

        self.regressor = clone(self.regressor)
        self.regressor.set_params(**params)


    def set_fit_kwargs(
        self, 
        fit_kwargs: dict
    ) -> None:
        """
        Set new values for the additional keyword arguments passed to the `fit` 
        method of the regressor.
        
        Parameters
        ----------
        fit_kwargs : dict
            Dict of the form {"argument": new_value}.

        Returns
        -------
        None
        
        """

        self.fit_kwargs = check_select_fit_kwargs(self.regressor, fit_kwargs=fit_kwargs)


    def set_lags(
        self, 
        lags: Union[int, list, np.ndarray, range]
    ) -> None:
        """
        Set new value to the attribute `lags`. Attributes `max_lag`, 
        `window_size` and  `window_size_diff` are also updated.
        
        Parameters
        ----------
        lags : int, list, numpy ndarray, range
            Lags used as predictors. Index starts at 1, so lag 1 is equal to t-1.

            - `int`: include lags from 1 to `lags` (included).
            - `list`, `1d numpy ndarray` or `range`: include only lags present in 
            `lags`, all elements must be int.

        Returns
        -------
        None
        
        """

        self.lags = initialize_lags(type(self).__name__, lags)
        self.max_lag  = max(self.lags)
        self.window_size = max(self.lags)
        self.window_size_diff = max(self.lags)
        if self.differentiation is not None:
            self.window_size_diff += self.differentiation


    def set_out_sample_residuals(
        self, 
        residuals: dict,
        append: bool = True,
        transform: bool = True,
        random_state: int = 123
    ) -> None:
        """
        Set new values to the attribute `out_sample_residuals`. Out of sample
        residuals are meant to be calculated using observations that did not
        participate in the training process.
        
        Parameters
        ----------
        residuals : dict
            Dictionary of numpy ndarrays with the residuals of each level in the
            form {level: residuals}. If len(residuals) > 1000, only a random 
            sample of 1000 values are stored. Keys must be the same as `levels`.
        append : bool, default `True`
            If `True`, new residuals are added to the once already stored in the
            attribute `out_sample_residuals`. Once the limit of 1000 values is
            reached, no more values are appended. If False, `out_sample_residuals`
            is overwritten with the new residuals.
        transform : bool, default `True`
            If `True`, new residuals are transformed using self.transformer_series.
        random_state : int, default `123`
            Sets a seed to the random sampling for reproducible output.
        
        Returns
        -------
        None

        """

        if not isinstance(residuals, dict) or not all(isinstance(x, np.ndarray) for x in residuals.values()):
            raise TypeError(
                (f"`residuals` argument must be a dict of numpy ndarrays in the form "
                 "`{level: residuals}`. "
                 f"Got {type(residuals)}.")
            )

        if not self.fitted:
            raise NotFittedError(
                ("This forecaster is not fitted yet. Call `fit` with appropriate "
                 "arguments before using `set_out_sample_residuals()`.")
            )
        
        if self.encoding is None:
            self.out_sample_residuals = {'_unknown_level': None}
            if list(residuals.keys()) != ['_unknown_level']:
                warnings.warn(
                    ("As `encoding` is set to `None`, no distinction between levels "
                     "is made. All residuals are stored in the '_unknown_level' key."),
                     UnknownLevelWarning
                )
                residuals = [v for v in residuals.values() if v is not None]
                if residuals:
                    residuals = np.concatenate(residuals)
                residuals = {'_unknown_level': residuals}

<<<<<<< HEAD
        else:
            if self.out_sample_residuals is None:
                self.out_sample_residuals = {level: None for level in self.series_col_names}

            if not set(self.out_sample_residuals.keys()).issubset(set(residuals.keys())):
                warnings.warn(
                    (
                        f"Only residuals of levels " 
                        f"{set(self.out_sample_residuals.keys()).intersection(set(residuals.keys()))} "
                        f"are updated."
                    ), IgnoredArgumentWarning
                )
            residuals = {
                k: v 
                for k, v in residuals.items() 
                if k in self.out_sample_residuals.keys() and k != '_unknown_level'
            }
=======
        if self.out_sample_residuals is None:
            self.out_sample_residuals = {level: None for level in self.series_col_names}

        if not set(self.out_sample_residuals.keys()).issubset(set(residuals.keys())):
            warnings.warn(
                (
                    f"Only residuals of levels "
                    f"{set(self.out_sample_residuals.keys()).intersection(set(residuals.keys()))} "
                    f"are updated."
                ), IgnoredArgumentWarning
            )

        residuals = {
            key: value
            for key, value in residuals.items()
            if key in self.out_sample_residuals.keys()
        }
>>>>>>> aa0792cd

        for level, value in residuals.items():

            residuals_level = value
            transformer_level = self.transformer_series_[level]
            level_str = f"level '{level}'" if self.encoding is not None else 'all levels'

            if not transform and transformer_level is not None:
                warnings.warn(
                    (f"Argument `transform` is set to `False` but forecaster was "
                     f"trained using a transformer {transformer_level} "
                     f"for {level_str}. Ensure that the new residuals are "
                     f"already transformed or set `transform=True`.")
                )

            if transform and self.transformer_series_ and transformer_level:
                warnings.warn(
                    (f"Residuals will be transformed using the same transformer used "
                     f"when training the forecaster for {level_str} : "
                     f"({transformer_level}). Ensure that the new "
                     f"residuals are on the same scale as the original time series.")
                )
                residuals_level = transform_series(
                    series            = pd.Series(residuals_level, name='residuals'),
                    transformer       = transformer_level,
                    fit               = False,
                    inverse_transform = False
                ).to_numpy()

            if len(residuals_level) > 1000:
                rng = np.random.default_rng(seed=random_state)
                residuals_level = rng.choice(a=residuals_level, size=1000, replace=False)

            if append and self.out_sample_residuals[level] is not None:
                free_space = max(0, 1000 - len(self.out_sample_residuals[level]))
                if len(residuals_level) < free_space:
                    residuals_level = np.hstack((
                                          self.out_sample_residuals[level],
                                          residuals_level
                                      ))
                else:
                    residuals_level = np.hstack((
                                          self.out_sample_residuals[level],
                                          residuals_level[:free_space]
                                      ))

            self.out_sample_residuals[level] = residuals_level

        if self.encoding is not None:
            residuals_unknown_level = [
                v for k, v in self.out_sample_residuals.items() 
                if v is not None and k != '_unknown_level'
            ]
            if residuals_unknown_level:
                residuals_unknown_level = np.concatenate(residuals_unknown_level)
                if len(residuals_unknown_level) > 1000:
                    rng = np.random.default_rng(seed=random_state)
                    residuals_unknown_level = rng.choice(
                                                a       = residuals_unknown_level,
                                                size    = 1000,
                                                replace = False
                                            )
            else:
                residuals_unknown_level = None
            
            self.out_sample_residuals['_unknown_level'] = residuals_unknown_level


    def get_feature_importances(
        self,
        sort_importance: bool = True
    ) -> pd.DataFrame:
        """
        Return feature importances of the regressor stored in the
        forecaster. Only valid when regressor stores internally the feature
        importances in the attribute `feature_importances_` or `coef_`.

        Parameters
        ----------
        sort_importance: bool, default `True`
            If `True`, sorts the feature importances in descending order.

        Returns
        -------
        feature_importances : pandas DataFrame
            Feature importances associated with each predictor.
        
        """

        if not self.fitted:
            raise NotFittedError(
                ("This forecaster is not fitted yet. Call `fit` with appropriate "
                 "arguments before using `get_feature_importances()`.")
            )

        if isinstance(self.regressor, Pipeline):
            estimator = self.regressor[-1]
        else:
            estimator = self.regressor

        if hasattr(estimator, 'feature_importances_'):
            feature_importances = estimator.feature_importances_
        elif hasattr(estimator, 'coef_'):
            feature_importances = estimator.coef_
        else:
            warnings.warn(
                (f"Impossible to access feature importances for regressor of type "
                 f"{type(estimator)}. This method is only valid when the "
                 f"regressor stores internally the feature importances in the "
                 f"attribute `feature_importances_` or `coef_`.")
            )
            feature_importances = None

        if feature_importances is not None:
            feature_importances = pd.DataFrame({
                                      'feature': self.X_train_col_names,
                                      'importance': feature_importances
                                  })
            if sort_importance:
                feature_importances = feature_importances.sort_values(
                                          by='importance', ascending=False
                                      )

        return feature_importances<|MERGE_RESOLUTION|>--- conflicted
+++ resolved
@@ -1232,19 +1232,11 @@
                 if len(in_sample_residuals[k]) > 1000:
                     # Only up to 1000 residuals are stored
                     rng = np.random.default_rng(seed=123)
-<<<<<<< HEAD
                     in_sample_residuals[k] = rng.choice(
                                                 a       = in_sample_residuals[k], 
                                                 size    = 1000, 
                                                 replace = False
                                              )
-=======
-                    in_sample_residuals[col] = rng.choice(
-                                                   a       = in_sample_residuals[col],
-                                                   size    = 1000,
-                                                   replace = False
-                                               )
->>>>>>> aa0792cd
         else:
             if self.encoding is not None:
                 for col in series_X_train:
@@ -1849,13 +1841,8 @@
                         inverse_transform = True
                     )
 
-<<<<<<< HEAD
             boot_predictions[level] = boot_predictions_level
         
-=======
-            boot_predictions[level] = level_boot_predictions
-
->>>>>>> aa0792cd
         set_skforecast_warnings(suppress_warnings, action='default')
 
         return boot_predictions
@@ -2297,8 +2284,7 @@
                 if residuals:
                     residuals = np.concatenate(residuals)
                 residuals = {'_unknown_level': residuals}
-
-<<<<<<< HEAD
+              
         else:
             if self.out_sample_residuals is None:
                 self.out_sample_residuals = {level: None for level in self.series_col_names}
@@ -2316,25 +2302,6 @@
                 for k, v in residuals.items() 
                 if k in self.out_sample_residuals.keys() and k != '_unknown_level'
             }
-=======
-        if self.out_sample_residuals is None:
-            self.out_sample_residuals = {level: None for level in self.series_col_names}
-
-        if not set(self.out_sample_residuals.keys()).issubset(set(residuals.keys())):
-            warnings.warn(
-                (
-                    f"Only residuals of levels "
-                    f"{set(self.out_sample_residuals.keys()).intersection(set(residuals.keys()))} "
-                    f"are updated."
-                ), IgnoredArgumentWarning
-            )
-
-        residuals = {
-            key: value
-            for key, value in residuals.items()
-            if key in self.out_sample_residuals.keys()
-        }
->>>>>>> aa0792cd
 
         for level, value in residuals.items():
 
