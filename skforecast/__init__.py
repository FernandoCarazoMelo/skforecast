--- conflicted
+++ resolved
@@ -1,6 +1,2 @@
 name = "skforecast"
-<<<<<<< HEAD
-__version__ = "0.6.dev1"
-=======
-__version__ = "0.6.0.dev"
->>>>>>> 90977eeb
+__version__ = "0.6.0.dev"