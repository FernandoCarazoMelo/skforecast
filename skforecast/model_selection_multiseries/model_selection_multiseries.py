################################################################################
#                  skforecast.model_selection_multiseries                      #
#                                                                              #
# This work by skforecast team is licensed under the BSD 3-Clause License.     #
################################################################################
# coding=utf-8

from typing import Union, Tuple, Optional, Callable, Generator, Any
import os
import re
from copy import deepcopy
import logging
import warnings
import numpy as np
import pandas as pd
from joblib import Parallel, delayed, cpu_count
from tqdm.auto import tqdm
from sklearn.model_selection import ParameterGrid
from sklearn.model_selection import ParameterSampler
import optuna
from optuna.samplers import TPESampler

from ..exceptions import warn_skforecast_categories
from ..exceptions import LongTrainingWarning
from ..exceptions import IgnoredArgumentWarning
from ..metrics import add_y_train_argument, _get_metric
from ..model_selection.model_selection import _create_backtesting_folds
from ..utils import check_backtesting_input
from ..utils import select_n_jobs_backtesting
from ..utils import initialize_lags
from ..utils import initialize_lags_grid
from ..utils import set_skforecast_warnings

<<<<<<< HEAD
=======
logging.basicConfig(
    format = '%(name)-10s %(levelname)-5s %(message)s', 
    level  = logging.INFO,
)

>>>>>>> 591a06dc

def _initialize_levels_model_selection_multiseries(
    forecaster: object, 
    series: Union[pd.DataFrame, dict],
    levels: Optional[Union[str, list]]=None
) -> list:
    """
    Initialize levels for model_selection_multiseries functions.

    Parameters
    ----------
    forecaster : ForecasterAutoregMultiSeries, ForecasterAutoregMultiSeriesCustom, ForecasterAutoregMultiVariate, ForecasterRnn
        Forecaster model.
    series : pandas DataFrame, dict
        Training time series.
    levels : str, list, default `None`
        level (`str`) or levels (`list`) at which the forecaster is optimized. 
        If `None`, all levels are taken into account. The resulting metric will be
        the average of the optimization of all levels.

    Returns
    -------
    levels : list
        List of levels to be used in model_selection_multiseries functions.
    
    """

    multi_series_forecasters_with_levels = [
        'ForecasterAutoregMultiSeries', 
        'ForecasterAutoregMultiSeriesCustom', 
        'ForecasterRnn'
    ]

    if type(forecaster).__name__ in multi_series_forecasters_with_levels  \
        and not isinstance(levels, (str, list, type(None))):
        raise TypeError(
            (f"`levels` must be a `list` of column names, a `str` of a column "
             f"name or `None` when using a forecaster of type "
             f"{multi_series_forecasters_with_levels}. If the forecaster is of "
             f"type `ForecasterAutoregMultiVariate`, this argument is ignored.")
        )

    if type(forecaster).__name__ == 'ForecasterAutoregMultiVariate':
        if levels and levels != forecaster.level and levels != [forecaster.level]:
            warnings.warn(
                (f"`levels` argument have no use when the forecaster is of type "
                 f"`ForecasterAutoregMultiVariate`. The level of this forecaster "
                 f"is '{forecaster.level}', to predict another level, change "
                 f"the `level` argument when initializing the forecaster. \n"),
                 IgnoredArgumentWarning
            )
        levels = [forecaster.level]
    else:
        if levels is None:
            # Forecaster could be untrained, so self.series_col_names cannot be used.
            if isinstance(series, pd.DataFrame):
                levels = list(series.columns)
            else:
                levels = list(series.keys())
        elif isinstance(levels, str):
            levels = [levels]

    return levels


def _extract_data_folds_multiseries(
    series: Union[pd.Series, pd.DataFrame, dict],
    folds: list,
    span_index: Union[pd.DatetimeIndex, pd.RangeIndex],
    window_size: int,
    exog: Optional[Union[pd.Series, pd.DataFrame, dict]]=None,
    dropna_last_window: bool=False,
    externally_fitted: bool=False
) -> Generator[
        Tuple[
            Union[pd.Series, pd.DataFrame, dict],
            pd.DataFrame,
            list,
            Optional[Union[pd.Series, pd.DataFrame, dict]],
            Optional[Union[pd.Series, pd.DataFrame, dict]],
            list
        ],
        None,
        None
    ]:
    """
    Select the data from series and exog that corresponds to each fold created using the
    skforecast.model_selection._create_backtesting_folds function.

    Parameters
    ----------
    series : pandas Series, pandas DataFrame, dict
        Time series.
    folds : list
        Folds created using the skforecast.model_selection._create_backtesting_folds
        function.
    span_index : pandas DatetimeIndex, pandas RangeIndex
        Full index from the minimum to the maximum index among all series.
    window_size : int
        Size of the window needed to create the predictors.
    exog : pandas Series, pandas DataFrame, dict, default `None`
        Exogenous variables.
    dropna_last_window : bool, default `False`
        If `True`, drop the columns of the last window that have NaN values.
    externally_fitted : bool, default `False`
        Flag indicating whether the forecaster is already trained. Only used when 
        `initial_train_size` is None and `refit` is False.

    Yield
    -----
    series_train : pandas Series, pandas DataFrame, dict
        Time series corresponding to the training set of the fold.
    series_last_window: pandas DataFrame
        Time series corresponding to the last window of the fold.
    levels_last_window: list
        Levels of the time series present to the last window of the fold.
    exog_train: pandas Series, pandas DataFrame, dict, None
        Exogenous variable corresponding to the training set of the fold.
    exog_test: pandas Series, pandas DataFrame, dict, None
        Exogenous variable corresponding to the test set of the fold.
    fold: list
        Fold created using the skforecast.model_selection._create_backtesting_folds

    """

    for fold in folds:
        train_iloc_start       = fold[0][0]
        train_iloc_end         = fold[0][1]
        last_window_iloc_start = fold[1][0]
        last_window_iloc_end   = fold[1][1]
        test_iloc_start        = fold[2][0]
        test_iloc_end          = fold[2][1]

        if isinstance(series, dict) or isinstance(exog, dict):
            # Substract 1 to the iloc indexes to get the loc indexes
            train_loc_start       = span_index[train_iloc_start]
            train_loc_end         = span_index[train_iloc_end - 1]
            last_window_loc_start = span_index[last_window_iloc_start]
            last_window_loc_end   = span_index[last_window_iloc_end - 1]
            test_loc_start        = span_index[test_iloc_start]
            test_loc_end          = span_index[test_iloc_end - 1]

        if isinstance(series, pd.DataFrame):
            series_train = series.iloc[train_iloc_start:train_iloc_end, ]

            series_to_drop = []
            for col in series_train.columns:
                if series_train[col].isna().all():
                    series_to_drop.append(col)
                else:
                    first_valid_index = series_train[col].first_valid_index()
                    last_valid_index = series_train[col].last_valid_index()
                    if (
                        len(series_train[col].loc[first_valid_index:last_valid_index])
                        < window_size
                    ):
                        series_to_drop.append(col)

            series_last_window = series.iloc[
                last_window_iloc_start:last_window_iloc_end,
            ]
            
            series_train = series_train.drop(columns=series_to_drop)
            if not externally_fitted:
                series_last_window = series_last_window.drop(columns=series_to_drop)
        else:
            series_train = {}
            for k in series.keys():
                v = series[k].loc[train_loc_start:train_loc_end]
                if not v.isna().all():
                    first_valid_index = v.first_valid_index()
                    last_valid_index  = v.last_valid_index()
                    if first_valid_index is not None and last_valid_index is not None:
                        v = v.loc[first_valid_index : last_valid_index]
                        if len(v) >= window_size:
                            series_train[k] = v

            series_last_window = {}
            for k, v in series.items():
                v = series[k].loc[last_window_loc_start:last_window_loc_end]
                if ((externally_fitted or k in series_train) and len(v) >= window_size):
                    series_last_window[k] = v

            series_last_window = pd.DataFrame(series_last_window)

        if dropna_last_window:
            series_last_window = series_last_window.dropna(axis=1, how="any")
            # TODO: add the option to drop the series without minimum non NaN values.
            # Similar to how pandas does in the rolling window function.
        
        levels_last_window = list(series_last_window.columns)

        if exog is not None:
            if isinstance(exog, (pd.Series, pd.DataFrame)):
                exog_train = exog.iloc[train_iloc_start:train_iloc_end, ]
                exog_test = exog.iloc[test_iloc_start:test_iloc_end, ]
            else:
                exog_train = {
                    k: v.loc[train_loc_start:train_loc_end] 
                    for k, v in exog.items()
                }
                exog_train = {k: v for k, v in exog_train.items() if len(v) > 0}

                exog_test = {
                    k: v.loc[test_loc_start:test_loc_end]
                    for k, v in exog.items()
                    if externally_fitted or k in exog_train
                }

                exog_test = {k: v for k, v in exog_test.items() if len(v) > 0}
        else:
            exog_train = None
            exog_test = None

        yield series_train, series_last_window, levels_last_window, exog_train, exog_test, fold


def _calculate_metrics_multiseries(
        series : Union[pd.DataFrame, dict],
        predictions: pd.DataFrame,
        folds: Union[list, tqdm],
        span_index : Union[pd.DatetimeIndex, pd.RangeIndex],
        metrics: list,
        levels: list,
        add_aggregated_metric: bool=True
):
    """   
    Calculate metrics for each level and also for all levels aggregated using
    average, weighted average or pooling.

    - average: the average (artihmetic mean) of all levels.
    - weighted_average: the average of the metrics weighted by the number of
    predicted values of each level.
    - pooling: the values of all levels are pooled and then the metric is
    calculated.

    Parameters
    ----------
    series : pandas DataFrame, dict
        Series data used for backtesting.
    predictions : pandas DataFrame
        Predictions generated during the backtesting process.
    folds : list, tqdm
        Folds created during the backtesting process.
    span_index : pandas DatetimeIndex, pandas RangeIndex
        Full index from the minimum to the maximum index among all series.
    metrics : list
        List of metrics to calculate.
    levels : list
        Levels to calculate the metrics.
    add_aggregated_metric : bool, default `True`
        If `True`, return the aggregated metrics (average, weighted average and pooled)
        are also returned.

        - average: the average (artihmetic mean) of all levels.
        - weighted_average: the average of the metrics weighted by the number of
        predicted values of each level.
        - pooling: the values of all levels are pooled and then the metric is
        calculated.

    Returns
    -------
    metrics_levels : pandas DataFrame
        Value(s) of the metric(s).
    """

    if not isinstance(series, (pd.DataFrame, dict)):
        raise TypeError(
            ("`series` must be a pandas DataFrame or a dictionary of pandas "
             "DataFrames.")
        )
    if not isinstance(predictions, pd.DataFrame):
        raise TypeError("`predictions` must be a pandas DataFrame.")
    if not isinstance(folds, (list, tqdm)):
        raise TypeError("`folds` must be a list or a tqdm object.")
    if not isinstance(span_index, (pd.DatetimeIndex, pd.RangeIndex)):
        raise TypeError("`span_index` must be a pandas DatetimeIndex or pandas RangeIndex.")
    if not isinstance(metrics, list):
        raise TypeError("`metrics` must be a list.")
    if not isinstance(levels, list):
        raise TypeError("`levels` must be a list.")
    if not isinstance(add_aggregated_metric, bool):
        raise TypeError("`add_aggregated_metric` must be a boolean.")
        
    metric_names = [(m if isinstance(m, str) else m.__name__) for m in metrics]
    y_true_pred_levels = []
    y_train_levels = []
    for level in levels:
        if level in predictions.columns:
            # TODO: avoid merges inside the loop, instead merge utpside and then filter
            y_true_pred_level = pd.merge(
                series[level],
                predictions[level],
                left_index  = True,
                right_index = True,
                how         = "inner",
                suffixes    = ("_true", "_pred"),
            ).dropna(axis=0, how="any")

            train_indexes = []
            for fold in folds:
                train_iloc_start = fold[0][0]
                train_iloc_end = fold[0][1]
                train_indexes.append(np.arange(train_iloc_start, train_iloc_end))
            train_indexes = np.unique(np.concatenate(train_indexes))
            train_indexes = span_index[train_indexes]
            y_train = series[level].loc[series[level].index.intersection(train_indexes)]
            y_true_pred_levels.append(y_true_pred_level)
            y_train_levels.append(y_train)
        else:
            y_true_pred_levels.append(None)
            y_train_levels.append(None)
            
    metrics_levels = []
    for i, level in enumerate(levels):
        if y_true_pred_levels[i] is not None and not y_true_pred_levels[i].empty:
            metrics_level = [
                m(
                    y_true = y_true_pred_levels[i].iloc[:, 0],
                    y_pred = y_true_pred_levels[i].iloc[:, 1],
                    y_train = y_train_levels[i]
                )
                for m in metrics
            ]
            metrics_levels.append(metrics_level)
        else:
            metrics_levels.append([None for _ in metrics])

    metrics_levels = pd.DataFrame(
                        data    = metrics_levels,
                        columns = [m if isinstance(m, str) else m.__name__
                                    for m in metrics]
                    )
    metrics_levels.insert(0, 'levels', levels)

    if add_aggregated_metric:
        # aggragation: average
        average = metrics_levels.drop(columns='levels').mean(skipna=True)
        average = average.to_frame().transpose()
        average['levels'] = 'average'

        # aggregation: weighted_average
        weighted_averages = {}
        n_predictions_levels = (
            predictions
            .notna()
            .sum()
            .to_frame(name='n_predictions')
            .reset_index(names='levels')
        )
        metrics_levels = metrics_levels.merge(n_predictions_levels, on='levels', how='inner')
        for col in metric_names:
            weighted_averages[col] = np.average(
                metrics_levels[col],
                weights=metrics_levels['n_predictions']
            )
        weighted_average = pd.DataFrame(weighted_averages, index=[0])
        weighted_average['levels'] = 'weighted_average'
        metrics_levels = metrics_levels.drop(columns='n_predictions')

        # aggregation: pooling
        y_true_pred_levels, y_train_levels = zip(
            *[
                (a, b)
                for a, b in zip(y_true_pred_levels, y_train_levels)
                if a is not None
            ]
        )
        y_train_levels = list(y_train_levels)
        y_true_pred_levels = np.concatenate(y_true_pred_levels)
        y_train_levels_concat = np.concatenate(y_train_levels)
        pooled = []
        for m, m_name in zip(metrics, metric_names):
            if m_name in ['mean_absolute_scaled_error', 'root_mean_squared_scaled_error']:
                pooled.append(
                    m(
                        y_true = y_true_pred_levels[:, 0],
                        y_pred = y_true_pred_levels[:, 1],
                        y_train = y_train_levels
                    )
                )
            else:
                pooled.append(
                    m(
                        y_true = y_true_pred_levels[:, 0],
                        y_pred = y_true_pred_levels[:, 1],
                        y_train = y_train_levels_concat
                    )
                )
        pooled = pd.DataFrame([pooled], columns=metric_names)
        pooled['levels'] = 'pooling'

        metrics_levels = pd.concat(
            [metrics_levels, average, weighted_average, pooled],
            axis=0,
            ignore_index=True
        )

    return metrics_levels


def _backtesting_forecaster_multiseries(
    forecaster: object,
    series: Union[pd.DataFrame, dict],
    steps: int,
    metric: Union[str, Callable, list],
    initial_train_size: Optional[int]=None,
    fixed_train_size: bool=True,
    gap: int=0,
    skip_folds: Optional[Union[int, list]]=None,
    allow_incomplete_fold: bool=True,
    levels: Optional[Union[str, list]]=None,
    add_aggregated_metric: bool=True,
    exog: Optional[Union[pd.Series, pd.DataFrame, dict]]=None,
    refit: Union[bool, int]=False,
    interval: Optional[list]=None,
    n_boot: int=500,
    random_state: int=123,
    in_sample_residuals: bool=True,
    n_jobs: Union[int, str]='auto',
    verbose: bool=False,
    show_progress: bool=True,
    suppress_warnings: bool=False
) -> Tuple[pd.DataFrame, pd.DataFrame]:
    """
    Backtesting for multi-series and multivariate forecasters.

    - If `refit` is `False`, the model will be trained only once using the 
    `initial_train_size` first observations. 
    - If `refit` is `True`, the model is trained on each iteration, increasing
    the training set. 
    - If `refit` is an `integer`, the model will be trained every that number 
    of iterations.
    - If `forecaster` is already trained and `initial_train_size` is `None`,
    no initial train will be done and all data will be used to evaluate the model.
    However, the first `len(forecaster.last_window)` observations are needed
    to create the initial predictors, so no predictions are calculated for them.
    
    A copy of the original forecaster is created so that it is not modified during 
    the process.
    
    Parameters
    ----------
    forecaster : ForecasterAutoregMultiSeries, ForecasterAutoregMultiSeriesCustom, ForecasterAutoregMultiVariate
        Forecaster model.
    series : pandas DataFrame, dict
        Training time series.
    steps : int
        Number of steps to predict.
    metric : str, Callable, list
        Metric used to quantify the goodness of fit of the model.
        
        - If `string`: {'mean_squared_error', 'mean_absolute_error',
        'mean_absolute_percentage_error', 'mean_squared_log_error'}
        - If `Callable`: Function with arguments y_true, y_pred that returns a float.
        - If `list`: List containing multiple strings and/or Callables.
    initial_train_size : int, default `None`
        Number of samples in the initial train split. If `None` and `forecaster` is 
        already trained, no initial train is done and all data is used to evaluate the 
        model. However, the first `len(forecaster.last_window)` observations are needed 
        to create the initial predictors, so no predictions are calculated for them. 
        This useful to backtest the model on the same data used to train it.
        `None` is only allowed when `refit` is `False` and `forecaster` is already
        trained.
    fixed_train_size : bool, default `True`
        If True, train size doesn't increase but moves by `steps` in each iteration.
    gap : int, default `0`
        Number of samples to be excluded after the end of each training set and 
        before the test set.
    skip_folds : int, list, default `None`
        If `skip_folds` is an integer, every 'skip_folds'-th is returned. If `skip_folds`
        is a list, the folds in the list are skipped. For example, if `skip_folds = 3`,
        and there are 10 folds, the folds returned will be [0, 3, 6, 9]. If `skip_folds`
        is a list [1, 2, 3], the folds returned will be [0, 4, 5, 6, 7, 8, 9].
    allow_incomplete_fold : bool, default `True`
        Last fold is allowed to have a smaller number of samples than the 
        `test_size`. If `False`, the last fold is excluded.
    levels : str, list, default `None`
        Time series to be predicted. If `None` all levels will be predicted.
    add_aggregated_metric : bool, default `False`
        If `True`, the aggregated metrics (average, weighted average and pooling)
        over all levels are also returned.

        - average: the average (artihmetic mean) of all levels.
        - weighted_average: the average of the metrics weighted by the number of
        predicted values of each level.
        - pooling: the values of all levels are pooled and then the metric is
        calculated.
    exog : pandas Series, pandas DataFrame, dict, default `None`
        Exogenous variables.
    refit : bool, int, default `False`
        Whether to re-fit the forecaster in each iteration. If `refit` is an 
        integer, the Forecaster will be trained every that number of iterations.
    interval : list, default `None`
        Confidence of the prediction interval estimated. Sequence of percentiles
        to compute, which must be between 0 and 100 inclusive. If `None`, no
        intervals are estimated.
    n_boot : int, default `500`
        Number of bootstrapping iterations used to estimate prediction
        intervals.
    random_state : int, default `123`
        Sets a seed to the random generator, so that boot intervals are always 
        deterministic.
    in_sample_residuals : bool, default `True`
        If `True`, residuals from the training data are used as proxy of prediction
        error to create prediction intervals. If `False`, out_sample_residuals 
        are used if they are already stored inside the forecaster.
    n_jobs : int, 'auto', default `'auto'`
        The number of jobs to run in parallel. If `-1`, then the number of jobs is 
        set to the number of cores. If 'auto', `n_jobs` is set using the function
        skforecast.utils.select_n_jobs_backtesting.
        **New in version 0.9.0**
    verbose : bool, default `False`
        Print number of folds and index of training and validation sets used 
        for backtesting.
    show_progress : bool, default `True`
        Whether to show a progress bar.
    suppress_warnings: bool, default `False`
        If `True`, skforecast warnings will be suppressed during the backtesting 
        process. See skforecast.exceptions.warn_skforecast_categories for more
        information.

    Returns
    -------
    metrics_levels : pandas DataFrame
        Value(s) of the metric(s). Index are the levels and columns the metrics.
    backtest_predictions : pandas Dataframe
        Value of predictions and their estimated interval if `interval` is not `None`. 
        If there is more than one level, this structure will be repeated for each of them.

        - column pred: predictions.
        - column lower_bound: lower bound of the interval.
        - column upper_bound: upper bound of the interval.
    
    """

    set_skforecast_warnings(suppress_warnings, action='ignore')

    forecaster = deepcopy(forecaster)

    if n_jobs == 'auto':
        n_jobs = select_n_jobs_backtesting(
                     forecaster = forecaster,
                     refit      = refit
                 )
    elif not isinstance(refit, bool) and refit != 1 and n_jobs != 1:
        warnings.warn(
            ("If `refit` is an integer other than 1 (intermittent refit). `n_jobs` "
             "is set to 1 to avoid unexpected results during parallelization."),
             IgnoredArgumentWarning
        )
        n_jobs = 1
    else:
        n_jobs = n_jobs if n_jobs > 0 else cpu_count()

    levels = _initialize_levels_model_selection_multiseries(
                 forecaster = forecaster,
                 series     = series,
                 levels     = levels
             )

    if not isinstance(metric, list):
        metrics = [
            _get_metric(metric=metric)
            if isinstance(metric, str)
            else add_y_train_argument(metric)
        ]
    else:
        metrics = [
            _get_metric(metric=m)
            if isinstance(m, str)
            else add_y_train_argument(m) 
            for m in metric
        ]

    store_in_sample_residuals = False if interval is None else True

    if isinstance(series, dict):
        min_index = min([v.index[0] for v in series.values()])
        max_index = max([v.index[-1] for v in series.values()])
        # All series must have the same frequency
        frequency = series[list(series.keys())[0]].index.freqstr
        span_index = pd.date_range(start=min_index, end=max_index, freq=frequency)
    else:
        span_index = series.index

    if initial_train_size is not None:
        # First model training, this is done to allow parallelization when `refit`
        # is `False`. The initial Forecaster fit is outside the auxiliary function.
        fold_initial_train = [
            [0, initial_train_size],
            [initial_train_size - forecaster.window_size, initial_train_size],
            [0, 0], # dummy values
            [0, 0], # dummy values
            True
        ]
        data_fold = _extract_data_folds_multiseries(
                        series             = series,
                        folds              = [fold_initial_train],
                        span_index         = span_index,
                        window_size        = forecaster.window_size,
                        exog               = exog,
                        dropna_last_window = forecaster.dropna_from_series,
                        externally_fitted  = False
                    )
        series_train, _, last_window_levels, exog_train, _, _ = next(data_fold)

        forecaster.fit(
            series                    = series_train,
            exog                      = exog_train,
            store_last_window         = last_window_levels,
            store_in_sample_residuals = store_in_sample_residuals,
            suppress_warnings         = suppress_warnings
        )
        window_size = forecaster.window_size
        externally_fitted = False
    else:
        # Although not used for training, first observations are needed to create
        # the initial predictors
        window_size = forecaster.window_size
        initial_train_size = window_size
        externally_fitted = True

    folds = _create_backtesting_folds(
                data                  = span_index,
                window_size           = window_size,
                initial_train_size    = initial_train_size,
                test_size             = steps,
                externally_fitted     = externally_fitted,
                refit                 = refit,
                fixed_train_size      = fixed_train_size,
                gap                   = gap,
                skip_folds            = skip_folds,
                allow_incomplete_fold = allow_incomplete_fold,
                return_all_indexes    = False,
                verbose               = verbose
            )

    if refit:
        n_of_fits = int(len(folds)/refit)
        if type(forecaster).__name__ != 'ForecasterAutoregMultiVariate' and n_of_fits > 50:
            warnings.warn(
                (f"The forecaster will be fit {n_of_fits} times. This can take substantial "
                 f"amounts of time. If not feasible, try with `refit = False`.\n"),
                LongTrainingWarning
            )
        elif type(forecaster).__name__ == 'ForecasterAutoregMultiVariate' and n_of_fits*forecaster.steps > 50:
            warnings.warn(
                (f"The forecaster will be fit {n_of_fits*forecaster.steps} times "
                 f"({n_of_fits} folds * {forecaster.steps} regressors). This can take "
                 f"substantial amounts of time. If not feasible, try with `refit = False`.\n"),
                LongTrainingWarning
            )

    if show_progress:
        folds = tqdm(folds)

    data_folds = _extract_data_folds_multiseries(
                     series             = series,
                     folds              = folds,
                     span_index         = span_index,
                     window_size        = forecaster.window_size,
                     exog               = exog,
                     dropna_last_window = forecaster.dropna_from_series,
                     externally_fitted  = externally_fitted
                 )

    def _fit_predict_forecaster(data_fold, forecaster, interval, levels):
        """
        Fit the forecaster and predict `steps` ahead. This is an auxiliary 
        function used to parallelize the backtesting_forecaster_multiseries
        function.
        """

        (
            series_train,
            last_window_series,
            last_window_levels,
            exog_train,
            next_window_exog,
            fold
        ) = data_fold

        if fold[4] is True:
            forecaster.fit(
                series                    = series_train, 
                exog                      = exog_train,
                store_last_window         = last_window_levels,
                store_in_sample_residuals = store_in_sample_residuals,
                suppress_warnings         = suppress_warnings
            )

        test_iloc_start = fold[2][0]
        test_iloc_end   = fold[2][1]
        steps = len(range(test_iloc_start, test_iloc_end))
        if type(forecaster).__name__ == 'ForecasterAutoregMultiVariate' and gap > 0:
            # Select only the steps that need to be predicted if gap > 0
            test_iloc_start = fold[3][0]
            test_iloc_end   = fold[3][1]
            steps = list(np.arange(len(range(test_iloc_start, test_iloc_end))) + gap + 1)

        levels_predict = [level for level in levels 
                          if level in last_window_levels]
        if interval is None:
            pred = forecaster.predict(
                       steps             = steps, 
                       levels            = levels_predict, 
                       last_window       = last_window_series,
                       exog              = next_window_exog,
                       suppress_warnings = suppress_warnings
                   )
        else:
            pred = forecaster.predict_interval(
                       steps               = steps,
                       levels              = levels_predict, 
                       last_window         = last_window_series,
                       exog                = next_window_exog,
                       interval            = interval,
                       n_boot              = n_boot,
                       random_state        = random_state,
                       in_sample_residuals = in_sample_residuals,
                       suppress_warnings   = suppress_warnings
                   )

        if type(forecaster).__name__ != 'ForecasterAutoregMultiVariate' and gap > 0:
            pred = pred.iloc[gap:, ]

        return pred

    backtest_predictions = Parallel(n_jobs=n_jobs)(
        delayed(_fit_predict_forecaster)(
            data_fold  = data_fold,
            forecaster = forecaster,
            interval   = interval,
            levels     = levels,
        )
        for data_fold in data_folds
    )

    backtest_predictions = pd.concat(backtest_predictions, axis=0)

    levels_in_backtest_predictions = backtest_predictions.columns
    if interval is not None:
        levels_in_backtest_predictions = [
            level 
            for level in levels_in_backtest_predictions
            if not re.search(r'_lower_bound|_upper_bound', level)
        ]
    for level in levels_in_backtest_predictions:
        valid_index = series[level][series[level].notna()].index
        no_valid_index = backtest_predictions.index.difference(valid_index, sort=False)
        cols = [level]
        if interval:
            cols = cols + [f'{level}_lower_bound', f'{level}_upper_bound']
        backtest_predictions.loc[no_valid_index, cols] = np.nan

    metrics_levels = _calculate_metrics_multiseries(
        series                = series,
        predictions           = backtest_predictions,
        folds                 = folds,
        span_index            = span_index,
        metrics               = metrics,
        levels                = levels,
        add_aggregated_metric = add_aggregated_metric
    )
       
    set_skforecast_warnings(suppress_warnings, action='default')

    return metrics_levels, backtest_predictions


def backtesting_forecaster_multiseries(
    forecaster: object,
    series: Union[pd.DataFrame, dict],
    steps: int,
    metric: Union[str, Callable, list],
    initial_train_size: Optional[int],
    fixed_train_size: bool=True,
    gap: int=0,
    skip_folds: Optional[Union[int, list]]=None,
    allow_incomplete_fold: bool=True,
    levels: Optional[Union[str, list]]=None,
    add_aggregated_metric: bool=True,
    exog: Optional[Union[pd.Series, pd.DataFrame, dict]]=None,
    refit: Union[bool, int]=False,
    interval: Optional[list]=None,
    n_boot: int=500,
    random_state: int=123,
    in_sample_residuals: bool=True,
    n_jobs: Union[int, str]='auto',
    verbose: bool=False,
    show_progress: bool=True,
    suppress_warnings: bool=False
) -> Tuple[pd.DataFrame, pd.DataFrame]:
    """
    Backtesting for multi-series and multivariate forecasters.

    - If `refit` is `False`, the model will be trained only once using the 
    `initial_train_size` first observations. 
    - If `refit` is `True`, the model is trained on each iteration, increasing
    the training set. 
    - If `refit` is an `integer`, the model will be trained every that number 
    of iterations.
    - If `forecaster` is already trained and `initial_train_size` is `None`,
    no initial train will be done and all data will be used to evaluate the model.
    However, the first `len(forecaster.last_window)` observations are needed
    to create the initial predictors, so no predictions are calculated for them.
    
    A copy of the original forecaster is created so that it is not modified during 
    the process.

    Parameters
    ----------
    forecaster : ForecasterAutoregMultiSeries, ForecasterAutoregMultiSeriesCustom, ForecasterAutoregMultiVariate, ForecasterRnn
        Forecaster model.
    series : pandas DataFrame, dict
        Training time series.
    steps : int
        Number of steps to predict.
    metric : str, Callable, list
        Metric used to quantify the goodness of fit of the model.
        
        - If `string`: {'mean_squared_error', 'mean_absolute_error',
        'mean_absolute_percentage_error', 'mean_squared_log_error'}
        - If `Callable`: Function with arguments y_true, y_pred that returns 
        a float.
        - If `list`: List containing multiple strings and/or Callables.
    initial_train_size : int, default `None`
        Number of samples in the initial train split. If `None` and `forecaster` is 
        already trained, no initial train is done and all data is used to evaluate the 
        model. However, the first `len(forecaster.last_window)` observations are needed 
        to create the initial predictors, so no predictions are calculated for them. 
        This useful to backtest the model on the same data used to train it.
        `None` is only allowed when `refit` is `False` and `forecaster` is already
        trained.
    fixed_train_size : bool, default `True`
        If True, train size doesn't increase but moves by `steps` in each iteration.
    gap : int, default `0`
        Number of samples to be excluded after the end of each training set and 
        before the test set.
    skip_folds : int, list, default `None`
        If `skip_folds` is an integer, every 'skip_folds'-th is returned. If `skip_folds`
        is a list, the folds in the list are skipped. For example, if `skip_folds = 3`,
        and there are 10 folds, the folds returned will be [0, 3, 6, 9]. If `skip_folds`
        is a list [1, 2, 3], the folds returned will be [0, 4, 5, 6, 7, 8, 9].
    allow_incomplete_fold : bool, default `True`
        Last fold is allowed to have a smaller number of samples than the 
        `test_size`. If `False`, the last fold is excluded.
    levels : str, list, default `None`
        Time series to be predicted. If `None` all levels will be predicted.
    add_aggregated_metric : bool, default `True`
        If `True`, the aggregated metrics (average, weighted average and pooling)
        over all levels are also returned.

        - average: the average (artihmetic mean) of all levels.
        - weighted_average: the average of the metrics weighted by the number of
        predicted values of each level.
        - pooling: the values of all levels are pooled and then the metric is
        calculated.
    exog : pandas Series, pandas DataFrame, dict, default `None`
        Exogenous variables.
    refit : bool, int, default `False`
        Whether to re-fit the forecaster in each iteration. If `refit` is an 
        integer, the Forecaster will be trained every that number of iterations.
    interval : list, default `None`
        Confidence of the prediction interval estimated. Sequence of percentiles
        to compute, which must be between 0 and 100 inclusive. If `None`, no
        intervals are estimated.
    n_boot : int, default `500`
        Number of bootstrapping iterations used to estimate prediction
        intervals.
    random_state : int, default `123`
        Sets a seed to the random generator, so that boot intervals are always 
        deterministic.
    in_sample_residuals : bool, default `True`
        If `True`, residuals from the training data are used as proxy of prediction 
        error to create prediction intervals. If `False`, out_sample_residuals 
        are used if they are already stored inside the forecaster.
    n_jobs : int, 'auto', default `'auto'`
        The number of jobs to run in parallel. If `-1`, then the number of jobs is 
        set to the number of cores. If 'auto', `n_jobs` is set using the function
        skforecast.utils.select_n_jobs_backtesting.
        **New in version 0.9.0**
    verbose : bool, default `False`
        Print number of folds and index of training and validation sets used 
        for backtesting.
    show_progress : bool, default `True`
        Whether to show a progress bar.
    suppress_warnings: bool, default `False`
        If `True`, skforecast warnings will be suppressed during the backtesting 
        process. See skforecast.exceptions.warn_skforecast_categories for more
        information.

    Returns
    -------
    metrics_levels : pandas DataFrame
        Value(s) of the metric(s). Index are the levels and columns the metrics.
    backtest_predictions : pandas DataFrame
        Value of predictions and their estimated interval if `interval` is not `None`.
        If there is more than one level, this structure will be repeated for each of them.

        - column pred: predictions.
        - column lower_bound: lower bound of the interval.
        - column upper_bound: upper bound of the interval.
    
    """

    multi_series_forecasters = [
        'ForecasterAutoregMultiSeries', 
        'ForecasterAutoregMultiSeriesCustom', 
        'ForecasterAutoregMultiVariate',
        'ForecasterRnn'
    ]

    forecaster_name = type(forecaster).__name__

    if forecaster_name not in multi_series_forecasters:
        raise TypeError(
            (f"`forecaster` must be of type {multi_series_forecasters}, "
             f"for all other types of forecasters use the functions available in "
             f"the `model_selection` module. Got {forecaster_name}")
        )
    
    check_backtesting_input(
        forecaster            = forecaster,
        steps                 = steps,
        metric                = metric,
        series                = series,
        exog                  = exog,
        initial_train_size    = initial_train_size,
        fixed_train_size      = fixed_train_size,
        gap                   = gap,
        skip_folds            = skip_folds,
        allow_incomplete_fold = allow_incomplete_fold,
        refit                 = refit,
        interval              = interval,
        n_boot                = n_boot,
        random_state          = random_state,
        in_sample_residuals   = in_sample_residuals,
        n_jobs                = n_jobs,
        verbose               = verbose,
        show_progress         = show_progress,
        suppress_warnings     = suppress_warnings
    )

    metrics_levels, backtest_predictions = _backtesting_forecaster_multiseries(
        forecaster            = forecaster,
        series                = series,
        steps                 = steps,
        levels                = levels,
        metric                = metric,
        add_aggregated_metric = add_aggregated_metric,
        initial_train_size    = initial_train_size,
        fixed_train_size      = fixed_train_size,
        gap                   = gap,
        skip_folds            = skip_folds,
        allow_incomplete_fold = allow_incomplete_fold,
        exog                  = exog,
        refit                 = refit,
        interval              = interval,
        n_boot                = n_boot,
        random_state          = random_state,
        in_sample_residuals   = in_sample_residuals,
        n_jobs                = n_jobs,
        verbose               = verbose,
        show_progress         = show_progress,
        suppress_warnings     = suppress_warnings
    )

    return metrics_levels, backtest_predictions


def grid_search_forecaster_multiseries(
    forecaster: object,
    series: Union[pd.DataFrame, dict],
    param_grid: dict,
    steps: int,
    metric: Union[str, Callable, list],
    initial_train_size: int,
    aggregate_metric: Union[str, list]=['weighted_average', 'average', 'pooling'],
    fixed_train_size: bool=True,
    gap: int=0,
    skip_folds: Optional[Union[int, list]]=None,
    allow_incomplete_fold: bool=True,
    levels: Optional[Union[str, list]]=None,
    exog: Optional[Union[pd.Series, pd.DataFrame, dict]]=None,
    lags_grid: Optional[Union[list, dict]]=None,
    refit: Union[bool, int]=False,
    return_best: bool=True,
    n_jobs: Union[int, str]='auto',
    verbose: bool=True,
    show_progress: bool=True,
    suppress_warnings: bool=False,
    output_file: Optional[str]=None
) -> pd.DataFrame:
    """
    Exhaustive search over specified parameter values for a Forecaster object.
    Validation is done using multi-series backtesting.
    
    Parameters
    ----------
    forecaster : ForecasterAutoregMultiSeries, ForecasterAutoregMultiSeriesCustom, ForecasterAutoregMultiVariate
        Forecaster model.
    series : pandas DataFrame, dict
        Training time series.
    param_grid : dict
        Dictionary with parameters names (`str`) as keys and lists of parameter
        settings to try as values.
    steps : int
        Number of steps to predict.
    metric : str, Callable, list
        Metric used to quantify the goodness of fit of the model.
        
        - If `string`: {'mean_squared_error', 'mean_absolute_error',
        'mean_absolute_percentage_error', 'mean_squared_log_error'}
        - If `Callable`: Function with arguments y_true, y_pred that returns 
        a float.
        - If `list`: List containing multiple strings and/or Callables.
    initial_train_size : int 
        Number of samples in the initial train split.
    aggregate_metric : str, list, default `['weighted_average', 'average', 'pooling']`
        Aggregation method/s used to combine the metric/s of all levels (series).
        If list, the first aggregation method is used to select the best parameters.

        - average: the average (artihmetic mean) of all levels.
        - weighted_average: the average of the metrics weighted by the number of
        predicted values of each level.
        - pooling: the values of all levels are pooled and then the metric is
        calculated.
    fixed_train_size : bool, default `True`
        If True, train size doesn't increase but moves by `steps` in each iteration.
    gap : int, default `0`
        Number of samples to be excluded after the end of each training set and 
        before the test set.
    skip_folds : int, list, default `None`
        If `skip_folds` is an integer, every 'skip_folds'-th is returned. If `skip_folds`
        is a list, the folds in the list are skipped. For example, if `skip_folds = 3`,
        and there are 10 folds, the folds returned will be [0, 3, 6, 9]. If `skip_folds`
        is a list [1, 2, 3], the folds returned will be [0, 4, 5, 6, 7, 8, 9].
    allow_incomplete_fold : bool, default `True`
        Last fold is allowed to have a smaller number of samples than the 
        `test_size`. If `False`, the last fold is excluded.
    levels : str, list, default `None`
        level (`str`) or levels (`list`) at which the forecaster is optimized. 
        If `None`, all levels are taken into account.
    exog : pandas Series, pandas DataFrame, dict, default `None`
        Exogenous variables.
    lags_grid : list, dict, default `None`
        Lists of lags to try, containing int, lists, numpy ndarray, or range 
        objects. If `dict`, the keys are used as labels in the `results` 
        DataFrame, and the values are used as the lists of lags to try. Ignored 
        if the forecaster is an instance of `ForecasterAutoregCustom` or 
        `ForecasterAutoregMultiSeriesCustom`.
    refit : bool, int, default `False`
        Whether to re-fit the forecaster in each iteration. If `refit` is an 
        integer, the Forecaster will be trained every that number of iterations.
    return_best : bool, default `True`
        Refit the `forecaster` using the best found parameters on the whole data.
    n_jobs : int, 'auto', default `'auto'`
        The number of jobs to run in parallel. If `-1`, then the number of jobs is 
        set to the number of cores. If 'auto', `n_jobs` is set using the function
        skforecast.utils.select_n_jobs_backtesting.
        **New in version 0.9.0**
    verbose : bool, default `True`
        Print number of folds used for cv or backtesting.
    show_progress : bool, default `True`
        Whether to show a progress bar.
    suppress_warnings: bool, default `False`
        If `True`, skforecast warnings will be suppressed during the hyperparameter 
        search. See skforecast.exceptions.warn_skforecast_categories for more
        information.
    output_file : str, default `None`
        Specifies the filename or full path where the results should be saved. 
        The results will be saved in a tab-separated values (TSV) format. If 
        `None`, the results will not be saved to a file.
        **New in version 0.12.0**

    Returns
    -------
    results : pandas DataFrame
        Results for each combination of parameters.

        - column levels: levels configuration for each iteration.
        - column lags: lags configuration for each iteration.
        - column lags_label: descriptive label or alias for the lags.
        - column params: parameters configuration for each iteration.
        - column metric: metric value estimated for each iteration. The resulting 
        metric will be the average of the optimization of all levels.
        - additional n columns with param = value.
    
    """

    param_grid = list(ParameterGrid(param_grid))

    results = _evaluate_grid_hyperparameters_multiseries(
                  forecaster            = forecaster,
                  series                = series,
                  param_grid            = param_grid,
                  steps                 = steps,
                  metric                = metric,
                  aggregate_metric      = aggregate_metric,
                  initial_train_size    = initial_train_size,
                  fixed_train_size      = fixed_train_size,
                  gap                   = gap,
                  skip_folds            = skip_folds,
                  allow_incomplete_fold = allow_incomplete_fold,
                  levels                = levels,
                  exog                  = exog,
                  lags_grid             = lags_grid,
                  refit                 = refit,
                  n_jobs                = n_jobs,
                  return_best           = return_best,
                  verbose               = verbose,
                  show_progress         = show_progress,
                  suppress_warnings     = suppress_warnings,
                  output_file           = output_file
              )

    return results


def random_search_forecaster_multiseries(
    forecaster: object,
    series: Union[pd.DataFrame, dict],
    param_distributions: dict,
    steps: int,
    metric: Union[str, Callable, list],
    initial_train_size: int,
    aggregate_metric: Union[str, list]=['weighted_average', 'average', 'pooling'],
    fixed_train_size: bool=True,
    gap: int=0,
    skip_folds: Optional[Union[int, list]]=None,
    allow_incomplete_fold: bool=True,
    levels: Optional[Union[str, list]]=None,
    exog: Optional[Union[pd.Series, pd.DataFrame, dict]]=None,
    lags_grid: Optional[Union[list, dict]]=None,
    refit: Union[bool, int]=False,
    n_iter: int=10,
    random_state: int=123,
    return_best: bool=True,
    n_jobs: Union[int, str]='auto',
    verbose: bool=True,
    show_progress: bool=True,
    suppress_warnings: bool=False,
    output_file: Optional[str]=None
) -> pd.DataFrame:
    """
    Random search over specified parameter values or distributions for a Forecaster 
    object. Validation is done using multi-series backtesting.
    
    Parameters
    ----------
    forecaster : ForecasterAutoregMultiSeries, ForecasterAutoregMultiSeriesCustom, ForecasterAutoregMultiVariate
        Forecaster model.
    series : pandas DataFrame, dict
        Training time series.
    param_distributions : dict
        Dictionary with parameters names (`str`) as keys and distributions or 
        lists of parameters to try.
    steps : int
        Number of steps to predict.
    metric : str, Callable, list
        Metric used to quantify the goodness of fit of the model.
        
        - If `string`: {'mean_squared_error', 'mean_absolute_error',
        'mean_absolute_percentage_error', 'mean_squared_log_error'}
        - If `Callable`: Function with arguments y_true, y_pred that returns 
        a float.
        - If `list`: List containing multiple strings and/or Callables.
    initial_train_size : int 
        Number of samples in the initial train split.
    aggregate_metric : str, list, default `['weighted_average', 'average', 'pooling']`
        Aggregation method/s used to combine the metric/s of all levels (series).
        If list, the first aggregation method is used to select the best parameters.

        - average: the average (artihmetic mean) of all levels.
        - weighted_average: the average of the metrics weighted by the number of
        predicted values of each level.
        - pooling: the values of all levels are pooled and then the metric is
        calculated.
    fixed_train_size : bool, default `True`
        If True, train size doesn't increase but moves by `steps` in each iteration.
    gap : int, default `0`
        Number of samples to be excluded after the end of each training set and 
        before the test set.
    skip_folds : int, list, default `None`
        If `skip_folds` is an integer, every 'skip_folds'-th is returned. If `skip_folds`
        is a list, the folds in the list are skipped. For example, if `skip_folds = 3`,
        and there are 10 folds, the folds returned will be [0, 3, 6, 9]. If `skip_folds`
        is a list [1, 2, 3], the folds returned will be [0, 4, 5, 6, 7, 8, 9].
    allow_incomplete_fold : bool, default `True`
        Last fold is allowed to have a smaller number of samples than the 
        `test_size`. If `False`, the last fold is excluded.
    levels : str, list, default `None`
        level (`str`) or levels (`list`) at which the forecaster is optimized. 
        If `None`, all levels are taken into account.
    exog : pandas Series, pandas DataFrame, dict, default `None`
        Exogenous variables.
    lags_grid : list, dict, default `None`
        Lists of lags to try, containing int, lists, numpy ndarray, or range 
        objects. If `dict`, the keys are used as labels in the `results` 
        DataFrame, and the values are used as the lists of lags to try. Ignored 
        if the forecaster is an instance of `ForecasterAutoregCustom` or 
        `ForecasterAutoregMultiSeriesCustom`.
    refit : bool, int, default `False`
        Whether to re-fit the forecaster in each iteration. If `refit` is an 
        integer, the Forecaster will be trained every that number of iterations.
    n_iter : int, default `10`
        Number of parameter settings that are sampled per lags configuration. 
        n_iter trades off runtime vs quality of the solution.
    random_state : int, default `123`
        Sets a seed to the random sampling for reproducible output.
    return_best : bool, default `True`
        Refit the `forecaster` using the best found parameters on the whole data.
    n_jobs : int, 'auto', default `'auto'`
        The number of jobs to run in parallel. If `-1`, then the number of jobs is 
        set to the number of cores. If 'auto', `n_jobs` is set using the function
        skforecast.utils.select_n_jobs_backtesting.
        **New in version 0.9.0**
    verbose : bool, default `True`
        Print number of folds used for cv or backtesting.
    show_progress : bool, default `True`
        Whether to show a progress bar.
    suppress_warnings: bool, default `False`
        If `True`, skforecast warnings will be suppressed during the hyperparameter 
        search. See skforecast.exceptions.warn_skforecast_categories for more
        information.
    output_file : str, default `None`
        Specifies the filename or full path where the results should be saved. 
        The results will be saved in a tab-separated values (TSV) format. If 
        `None`, the results will not be saved to a file.
        **New in version 0.12.0**

    Returns
    -------
    results : pandas DataFrame
        Results for each combination of parameters.

        - column levels: levels configuration for each iteration.
        - column lags: lags configuration for each iteration.
        - column lags_label: descriptive label or alias for the lags.
        - column params: parameters configuration for each iteration.
        - column metric: metric value estimated for each iteration. The resulting 
        metric will be the average of the optimization of all levels.
        - additional n columns with param = value.
    
    """

    param_grid = list(ParameterSampler(param_distributions, n_iter=n_iter, 
                                       random_state=random_state))

    results = _evaluate_grid_hyperparameters_multiseries(
                  forecaster            = forecaster,
                  series                = series,
                  param_grid            = param_grid,
                  steps                 = steps,
                  metric                = metric,
                  aggregate_metric      = aggregate_metric,
                  initial_train_size    = initial_train_size,
                  fixed_train_size      = fixed_train_size,
                  gap                   = gap,
                  skip_folds            = skip_folds,
                  allow_incomplete_fold = allow_incomplete_fold,
                  levels                = levels,
                  exog                  = exog,
                  lags_grid             = lags_grid,
                  refit                 = refit,
                  return_best           = return_best,
                  n_jobs                = n_jobs,
                  verbose               = verbose,
                  show_progress         = show_progress,
                  suppress_warnings     = suppress_warnings,
                 output_file            = output_file
              )

    return results


def _evaluate_grid_hyperparameters_multiseries(
    forecaster: object,
    series: Union[pd.DataFrame, dict],
    param_grid: dict,
    steps: int,
    metric: Union[str, Callable, list],
    initial_train_size: int,
    aggregate_metric: Union[str, list]=['weighted_average', 'average', 'pooling'],
    fixed_train_size: bool=True,
    gap: int=0,
    skip_folds: Optional[Union[int, list]]=None,
    allow_incomplete_fold: bool=True,
    levels: Optional[Union[str, list]]=None,
    exog: Optional[Union[pd.Series, pd.DataFrame, dict]]=None,
    lags_grid: Optional[Union[list, dict]]=None,
    refit: Union[bool, int]=False,
    return_best: bool=True,
    n_jobs: Union[int, str]='auto',
    verbose: bool=True,
    show_progress: bool=True,
    suppress_warnings: bool=False,
    output_file: Optional[str]=None
) -> pd.DataFrame:
    """
    Evaluate parameter values for a Forecaster object using multi-series backtesting.
    
    Parameters
    ----------
    forecaster : ForecasterAutoregMultiSeries, ForecasterAutoregMultiSeriesCustom, ForecasterAutoregMultiVariate
        Forecaster model.
    series : pandas DataFrame, dict
        Training time series.
    param_grid : dict
        Dictionary with parameters names (`str`) as keys and lists of parameter
        settings to try as values.
    steps : int
        Number of steps to predict.
    metric : str, Callable, list
        Metric used to quantify the goodness of fit of the model.
        
        - If `string`: {'mean_squared_error', 'mean_absolute_error',
        'mean_absolute_percentage_error', 'mean_squared_log_error'}
        - If `Callable`: Function with arguments y_true, y_pred that returns 
        a float.
        - If `list`: List containing multiple strings and/or Callables.
    initial_train_size : int 
        Number of samples in the initial train split.
    aggregate_metric : str, list, default `['weighted_average', 'average', 'pooling']`
        Aggregation method/s used to combine the metric/s of all levels (series).
        If list, the first aggregation method is used to select the best parameters.

        - average: the average (artihmetic mean) of all levels.
        - weighted_average: the average of the metrics weighted by the number of
        predicted values of each level.
        - pooling: the values of all levels are pooled and then the metric is
        calculated.
    fixed_train_size : bool, default `True`
        If True, train size doesn't increase but moves by `steps` in each iteration.
    gap : int, default `0`
        Number of samples to be excluded after the end of each training set and 
        before the test set.
    skip_folds : int, list, default `None`
        If `skip_folds` is an integer, every 'skip_folds'-th is returned. If `skip_folds`
        is a list, the folds in the list are skipped. For example, if `skip_folds = 3`,
        and there are 10 folds, the folds returned will be [0, 3, 6, 9]. If `skip_folds`
        is a list [1, 2, 3], the folds returned will be [0, 4, 5, 6, 7, 8, 9].
    allow_incomplete_fold : bool, default `True`
        Last fold is allowed to have a smaller number of samples than the 
        `test_size`. If `False`, the last fold is excluded.
    levels : str, list, default `None`
        level (`str`) or levels (`list`) at which the forecaster is optimized. 
        If `None`, all levels are taken into account.
    exog : pandas Series, pandas DataFrame, dict, default `None`
        Exogenous variables.
    lags_grid : list, dict, default `None`
        Lists of lags to try, containing int, lists, numpy ndarray, or range 
        objects. If `dict`, the keys are used as labels in the `results` 
        DataFrame, and the values are used as the lists of lags to try. Ignored 
        if the forecaster is an instance of `ForecasterAutoregCustom` or 
        `ForecasterAutoregMultiSeriesCustom`.
    refit : bool, int, default `False`
        Whether to re-fit the forecaster in each iteration. If `refit` is an 
        integer, the Forecaster will be trained every that number of iterations.
    return_best : bool, default `True`
        Refit the `forecaster` using the best found parameters on the whole data.
    verbose : bool, default `True`
        Print number of folds used for cv or backtesting.
    show_progress : bool, default `True`
        Whether to show a progress bar.
    suppress_warnings: bool, default `False`
        If `True`, skforecast warnings will be suppressed during the hyperparameter 
        search. See skforecast.exceptions.warn_skforecast_categories for more
        information.
    output_file : str, default `None`
        Specifies the filename or full path where the results should be saved. 
        The results will be saved in a tab-separated values (TSV) format. If 
        `None`, the results will not be saved to a file.
        **New in version 0.12.0**

    Returns
    -------
    results : pandas DataFrame
        Results for each combination of parameters.

        - column levels: levels configuration for each iteration.
        - column lags: lags configuration for each iteration.
        - column lags_label: descriptive label or alias for the lags.
        - column params: parameters configuration for each iteration.
        - n columns with metrics: metric/s value/s estimated for each iteration.
        There is one column for each metric and aggregation method. The name of
        the column flollows the pattern `metric__aggregation`.
        - additional n columns with param = value.
    
    """

    set_skforecast_warnings(suppress_warnings, action='ignore')

    if return_best and exog is not None and (len(exog) != len(series)):
        raise ValueError(
            (f"`exog` must have same number of samples as `series`. "
             f"length `exog`: ({len(exog)}), length `series`: ({len(series)})")
        )
    
    if isinstance(aggregate_metric, str):
        aggregate_metric = [aggregate_metric]
    allowed_aggregate_metrics = ['average', 'weighted_average', 'pooling']
    if not set(aggregate_metric).issubset(allowed_aggregate_metrics):
        raise ValueError(
            f"Allowed `aggregate_metric` are {allowed_aggregate_metrics}. "
            f"Got {aggregate_metric}."
        )
    
    levels = _initialize_levels_model_selection_multiseries(
                 forecaster = forecaster,
                 series     = series,
                 levels     = levels
             )

    lags_grid, lags_label = initialize_lags_grid(forecaster, lags_grid)
   
    if not isinstance(metric, list):
        metric = [metric]
    metric_names = [(m if isinstance(m, str) else m.__name__) for m in metric]

    if len(metric_names) != len(set(metric_names)):
        raise ValueError(
            "When `metric` is a `list`, each metric name must be unique."
        )

    metric_names = [
        f"{metric_name}__{aggregation}"
        for metric_name in metric_names
        for aggregation in aggregate_metric
    ]
    print(
        f"{len(param_grid)*len(lags_grid)} models compared for {len(levels)} level(s). "
        f"Number of iterations: {len(param_grid)*len(lags_grid)}."
    )

    if show_progress:
        lags_grid_tqdm = tqdm(lags_grid.items(), desc='lags grid', position=0) #ncols=90
        param_grid = tqdm(param_grid, desc='params grid', position=1, leave=False)
    else:
        lags_grid_tqdm = lags_grid.items()
    
    if output_file is not None and os.path.isfile(output_file):
        os.remove(output_file)

    lags_list = []
    lags_label_list = []
    params_list = []
    metrics_list = []
    for lags_k, lags_v in lags_grid_tqdm:

        if type(forecaster).__name__ != 'ForecasterAutoregMultiSeriesCustom':
            forecaster.set_lags(lags_v)
            lags_v = forecaster.lags.copy()
            if lags_label == 'values':
                lags_k = lags_v
        
        for params in param_grid:

            forecaster.set_params(params)
            metrics, _ = backtesting_forecaster_multiseries(
                forecaster            = forecaster,
                series                = series,
                exog                  = exog,
                steps                 = steps,
                levels                = levels,
                metric                = metric,
                add_aggregated_metric = True,
                initial_train_size    = initial_train_size,
                fixed_train_size      = fixed_train_size,
                gap                   = gap,
                skip_folds            = skip_folds,
                allow_incomplete_fold = allow_incomplete_fold,
                refit                 = refit,
                interval              = None,
                verbose               = verbose,
                n_jobs                = n_jobs,
                show_progress         = False,
                suppress_warnings     = suppress_warnings
            )

            metrics = (
                metrics
                .loc[metrics['levels'].isin(aggregate_metric), :]
            )
            metrics = pd.DataFrame(
                        data = [metrics.iloc[:, 1:].transpose().stack().to_numpy()],
                        columns=metric_names
                      )

            for warn_category in warn_skforecast_categories:
                warnings.filterwarnings('ignore', category=warn_category)

            lags_list.append(lags_v)
            lags_label_list.append(lags_k)
            params_list.append(params)
            metrics_list.append(metrics)

            if output_file is not None:
                header = ['levels', 'lags', 'lags_label', 'params', 
                          *metric_names, *params.keys()]
                row = [
                    levels,
                    lags_v,
                    lags_k,
                    params,
                    *metrics.loc[0, :].to_list(),
                    *params.values()
                ]
                if not os.path.isfile(output_file):
                    with open(output_file, 'w', newline='') as f:
                        f.write('\t'.join(header) + '\n')
                        f.write('\t'.join([str(r) for r in row]) + '\n')
                else:
                    with open(output_file, 'a', newline='') as f:
                        f.write('\t'.join([str(r) for r in row]) + '\n')

    results = pd.concat(metrics_list, axis=0)
    results.insert(0, 'levels', [levels]*len(results))
    results.insert(1, 'lags', lags_list)
    results.insert(2, 'lags_label', lags_label_list)
    results.insert(3, 'params', params_list)
    results = results.sort_values(by=metric_names[0], ascending=True)
    results = pd.concat([results, results['params'].apply(pd.Series)], axis=1)
    results = results.reset_index(drop=True)
    
    if return_best:
        
        best_lags = results.loc[0, 'lags']
        best_params = results.loc[0, 'params']
        best_metric = results.loc[0, metric_names[0]]
        
        if type(forecaster).__name__ != 'ForecasterAutoregMultiSeriesCustom':
            forecaster.set_lags(best_lags)
        forecaster.set_params(best_params)

        forecaster.fit(series=series, exog=exog, store_in_sample_residuals=True)
        
        print(
            f"`Forecaster` refitted using the best-found lags and parameters, "
            f"and the whole data set: \n"
            f"  Lags: {best_lags} \n"
            f"  Parameters: {best_params}\n"
            f"  Backtesting metric: {best_metric}\n"
            f"  Levels: {levels}\n"
        )

    set_skforecast_warnings(suppress_warnings, action='default')
    
    return results


def bayesian_search_forecaster_multiseries(
    forecaster: object,
    series: Union[pd.DataFrame, dict],
    search_space: Callable,
    steps: int,
    metric: Union[str, Callable, list],
    initial_train_size: int,
    aggregate_metric: Union[str, list]=['weighted_average', 'average', 'pooling'],
    fixed_train_size: bool=True,
    gap: int=0,
    skip_folds: Optional[Union[int, list]]=None,
    allow_incomplete_fold: bool=True,
    levels: Optional[Union[str, list]]=None,
    exog: Optional[Union[pd.Series, pd.DataFrame, dict]]=None,
    refit: Union[bool, int]=False,
    n_trials: int=10,
    random_state: int=123,
    return_best: bool=True,
    n_jobs: Union[int, str]='auto',
    verbose: bool=True,
    show_progress: bool=True,
    suppress_warnings: bool=False,
    output_file: Optional[str]=None,
    engine: str='optuna',
    kwargs_create_study: dict={},
    kwargs_study_optimize: dict={}
) -> Tuple[pd.DataFrame, object]:
    """
    Bayesian optimization for a Forecaster object using multi-series backtesting 
    and optuna library.
    **New in version 0.12.0**
    
    Parameters
    ----------
    forecaster : ForecasterAutoregMultiSeries, ForecasterAutoregMultiSeriesCustom, ForecasterAutoregMultiVariate
        Forecaster model.
    series : pandas DataFrame, dict
        Training time series.
    search_space : Callable
        Function with argument `trial` which returns a dictionary with parameters names 
        (`str`) as keys and Trial object from optuna (trial.suggest_float, 
        trial.suggest_int, trial.suggest_categorical) as values.
    steps : int
        Number of steps to predict.
    metric : str, Callable, list
        Metric used to quantify the goodness of fit of the model.
        
        - If `string`: {'mean_squared_error', 'mean_absolute_error',
        'mean_absolute_percentage_error', 'mean_squared_log_error'}
        - If `Callable`: Function with arguments y_true, y_pred that returns 
        a float.
        - If `list`: List containing multiple strings and/or Callables.
    initial_train_size : int 
        Number of samples in the initial train split.
    aggregate_metric : str, list, default `['weighted_average', 'average', 'pooling']`
        Aggregation method/s used to combine the metric/s of all levels (series).
        If list, the first aggregation method is used to select the best parameters.

        - average: the average (artihmetic mean) of all levels.
        - weighted_average: the average of the metrics weighted by the number of
        predicted values of each level.
        - pooling: the values of all levels are pooled and then the metric is
        calculated.
    fixed_train_size : bool, default `True`
        If True, train size doesn't increase but moves by `steps` in each iteration.
    gap : int, default `0`
        Number of samples to be excluded after the end of each training set and 
        before the test set.
    skip_folds : int, list, default `None`
        If `skip_folds` is an integer, every 'skip_folds'-th is returned. If `skip_folds`
        is a list, the folds in the list are skipped. For example, if `skip_folds = 3`,
        and there are 10 folds, the folds returned will be [0, 3, 6, 9]. If `skip_folds`
        is a list [1, 2, 3], the folds returned will be [0, 4, 5, 6, 7, 8, 9].
    allow_incomplete_fold : bool, default `True`
        Last fold is allowed to have a smaller number of samples than the 
        `test_size`. If `False`, the last fold is excluded.
    levels : str, list, default `None`
        level (`str`) or levels (`list`) at which the forecaster is optimized. 
        If `None`, all levels are taken into account.
    exog : pandas Series, pandas DataFrame, dict, default `None`
        Exogenous variables.
    refit : bool, int, default `False`
        Whether to re-fit the forecaster in each iteration. If `refit` is an 
        integer, the Forecaster will be trained every that number of iterations.
    n_trials : int, default `10`
        Number of parameter settings that are sampled in each lag configuration.
    random_state : int, default `123`
        Sets a seed to the sampling for reproducible output.
    return_best : bool, default `True`
        Refit the `forecaster` using the best found parameters on the whole data.
    n_jobs : int, 'auto', default `'auto'`
        The number of jobs to run in parallel. If `-1`, then the number of jobs is 
        set to the number of cores. If 'auto', `n_jobs` is set using the function
        skforecast.utils.select_n_jobs_backtesting.
    verbose : bool, default `True`
        Print number of folds used for cv or backtesting.
    show_progress : bool, default `True`
        Whether to show a progress bar.
    suppress_warnings: bool, default `False`
        If `True`, skforecast warnings will be suppressed during the hyperparameter
        search. See skforecast.exceptions.warn_skforecast_categories for more
        information.
    output_file : str, default `None`
        Specifies the filename or full path where the results should be saved. 
        The results will be saved in a tab-separated values (TSV) format. If 
        `None`, the results will not be saved to a file.
        **New in version 0.12.0**
    engine : str, default `'optuna'`
        Bayesian optimization runs through the optuna library.
    kwargs_create_study : dict, default `{}`
        Keyword arguments (key, value mappings) to pass to optuna.create_study().
        If default, the direction is set to 'minimize' and a TPESampler(seed=123) 
        sampler is used during optimization.
    kwargs_study_optimize : dict, default `{}`
        Other keyword arguments (key, value mappings) to pass to study.optimize().

    Returns
    -------
    results : pandas DataFrame
        Results for each combination of parameters.

        - column levels: levels configuration for each iteration.
        - column lags: lags configuration for each iteration.
        - column params: parameters configuration for each iteration.
        - column metric: metric value estimated for each iteration. The resulting 
        metric will be the average of the optimization of all levels.
        - additional n columns with param = value.
    best_trial : optuna object
        The best optimization result returned as a FrozenTrial optuna object.
    
    """

    if return_best and exog is not None and (len(exog) != len(series)):
        raise ValueError(
            (f"`exog` must have same number of samples as `series`. "
             f"length `exog`: ({len(exog)}), length `series`: ({len(series)})")
        )

    if engine not in ['optuna']:
        raise ValueError(
            f"`engine` only allows 'optuna', got {engine}."
        )

    results, best_trial = _bayesian_search_optuna_multiseries(
                              forecaster            = forecaster,
                              series                = series,
                              exog                  = exog,
                              levels                = levels, 
                              search_space          = search_space,
                              steps                 = steps,
                              metric                = metric,
                              aggregate_metric      = aggregate_metric,
                              refit                 = refit,
                              initial_train_size    = initial_train_size,
                              fixed_train_size      = fixed_train_size,
                              gap                   = gap,
                              skip_folds            = skip_folds,
                              allow_incomplete_fold = allow_incomplete_fold,
                              n_trials              = n_trials,
                              random_state          = random_state,
                              return_best           = return_best,
                              n_jobs                = n_jobs,
                              verbose               = verbose,
                              show_progress         = show_progress,
                              suppress_warnings     = suppress_warnings,
                              output_file           = output_file,
                              kwargs_create_study   = kwargs_create_study,
                              kwargs_study_optimize = kwargs_study_optimize
                          )

    return results, best_trial


def _bayesian_search_optuna_multiseries(
    forecaster: object,
    series: Union[pd.DataFrame, dict],
    search_space: Callable,
    steps: int,
    metric: Union[str, Callable, list],
    initial_train_size: int,
    aggregate_metric: Union[str, list]=['weighted_average', 'average', 'pooling'],
    fixed_train_size: bool=True,
    gap: int=0,
    skip_folds: Optional[Union[int, list]]=None,
    allow_incomplete_fold: bool=True,
    levels: Optional[Union[str, list]]=None,
    exog: Optional[Union[pd.Series, pd.DataFrame, dict]]=None,
    refit: Union[bool, int]=False,
    n_trials: int=10,
    random_state: int=123,
    return_best: bool=True,
    n_jobs: Union[int, str]='auto',
    verbose: bool=True,
    show_progress: bool=True,
    suppress_warnings: bool=False,
    output_file: Optional[str]=None,
    kwargs_create_study: dict={},
    kwargs_study_optimize: dict={}
) -> Tuple[pd.DataFrame, object]:
    """
    Bayesian optimization for a Forecaster object using multi-series backtesting 
    and optuna library.
    
    Parameters
    ----------
    forecaster : ForecasterAutoregMultiSeries, ForecasterAutoregMultiSeriesCustom, ForecasterAutoregMultiVariate
        Forecaster model.
    series : pandas DataFrame, dict
        Training time series.
    search_space : Callable
        Function with argument `trial` which returns a dictionary with parameters names 
        (`str`) as keys and Trial object from optuna (trial.suggest_float, 
        trial.suggest_int, trial.suggest_categorical) as values.
    steps : int
        Number of steps to predict.
    metric : str, Callable, list
        Metric used to quantify the goodness of fit of the model.
        
        - If `string`: {'mean_squared_error', 'mean_absolute_error',
        'mean_absolute_percentage_error', 'mean_squared_log_error'}
        - If `Callable`: Function with arguments y_true, y_pred that returns 
        a float.
        - If `list`: List containing multiple strings and/or Callables.
    initial_train_size : int 
        Number of samples in the initial train split.
    aggregate_metric : str, list, default `['weighted_average', 'average', 'pooling']`
        Aggregation method/s used to combine the metric/s of all levels (series).
        If list, the first aggregation method is used to select the best parameters.

        - average: the average (artihmetic mean) of all levels.
        - weighted_average: the average of the metrics weighted by the number of
        predicted values of each level.
        - pooling: the values of all levels are pooled and then the metric is
        calculated.
    fixed_train_size : bool, default `True`
        If True, train size doesn't increase but moves by `steps` in each iteration.
    gap : int, default `0`
        Number of samples to be excluded after the end of each training set and 
        before the test set.
    skip_folds : int, list, default `None`
        If `skip_folds` is an integer, every 'skip_folds'-th is returned. If `skip_folds`
        is a list, the folds in the list are skipped. For example, if `skip_folds = 3`,
        and there are 10 folds, the folds returned will be [0, 3, 6, 9]. If `skip_folds`
        is a list [1, 2, 3], the folds returned will be [0, 4, 5, 6, 7, 8, 9].
    allow_incomplete_fold : bool, default `True`
        Last fold is allowed to have a smaller number of samples than the 
        `test_size`. If `False`, the last fold is excluded.
    levels : str, list, default `None`
        level (`str`) or levels (`list`) at which the forecaster is optimized. 
        If `None`, all levels are taken into account.
    exog : pandas Series, pandas DataFrame, dict, default `None`
        Exogenous variables.
    refit : bool, int, default `False`
        Whether to re-fit the forecaster in each iteration. If `refit` is an 
        integer, the Forecaster will be trained every that number of iterations.
    n_trials : int, default `10`
        Number of parameter settings that are sampled in each lag configuration.
    random_state : int, default `123`
        Sets a seed to the sampling for reproducible output.
    return_best : bool, default `True`
        Refit the `forecaster` using the best found parameters on the whole data.
    n_jobs : int, 'auto', default `'auto'`
        The number of jobs to run in parallel. If `-1`, then the number of jobs is 
        set to the number of cores. If 'auto', `n_jobs` is set using the function
        skforecast.utils.select_n_jobs_backtesting.
    verbose : bool, default `True`
        Print number of folds used for cv or backtesting.
    show_progress : bool, default `True`
        Whether to show a progress bar.
    suppress_warnings: bool, default `False`
        If `True`, skforecast warnings will be suppressed during the hyperparameter
        search. See skforecast.exceptions.warn_skforecast_categories for more
        information.
    output_file : str, default `None`
        Specifies the filename or full path where the results should be saved. 
        The results will be saved in a tab-separated values (TSV) format. If 
        `None`, the results will not be saved to a file.
        **New in version 0.12.0**
    kwargs_create_study : dict, default `{}`
        Keyword arguments (key, value mappings) to pass to optuna.create_study().
        If default, the direction is set to 'minimize' and a TPESampler(seed=123) 
        sampler is used during optimization.
    kwargs_study_optimize : dict, default `{}`
        Other keyword arguments (key, value mappings) to pass to study.optimize().

    Returns
    -------
    results : pandas DataFrame
        Results for each combination of parameters.

        - column levels: levels configuration for each iteration.
        - column lags: lags configuration for each iteration.
        - column lags_label: descriptive label or alias for the lags.
        - column params: parameters configuration for each iteration.
        - n columns with metrics: metric/s value/s estimated for each iteration.
        There is one column for each metric and aggregation method. The name of
        the column flollows the pattern `metric__aggregation`.
        - additional n columns with param = value.
    best_trial : optuna object
        The best optimization result returned as an optuna FrozenTrial object.

    """
    
    set_skforecast_warnings(suppress_warnings, action='ignore')
    
    if isinstance(aggregate_metric, str):
        aggregate_metric = [aggregate_metric]
    allowed_aggregate_metrics = ['average', 'weighted_average', 'pooling']
    if not set(aggregate_metric).issubset(allowed_aggregate_metrics):
        raise ValueError(
            f"Allowed `aggregate_metric` are {allowed_aggregate_metrics}. "
            f"Got {aggregate_metric}."
        )

    if not isinstance(metric, list):
        metric = [metric]
    metric_names = [(m if isinstance(m, str) else m.__name__) for m in metric]
    
    if len(metric_names) != len(set(metric_names)):
        raise ValueError(
            "When `metric` is a `list`, each metric name must be unique."
        )
    
    metric_names = [
        f"{metric_name}__{aggregation}"
        for metric_name in metric_names
        for aggregation in aggregate_metric
    ]

    levels = _initialize_levels_model_selection_multiseries(
                forecaster = forecaster,
                series     = series,
                levels     = levels
            )

    # Objective function using backtesting_forecaster_multiseries
    def _objective(
        trial,
        search_space          = search_space,
        forecaster            = forecaster,
        series                = series,
        exog                  = exog,
        steps                 = steps,
        levels                = levels,
        metric                = metric,
        aggregate_metric      = aggregate_metric,
        metric_names          = metric_names,
        initial_train_size    = initial_train_size,
        fixed_train_size      = fixed_train_size,
        gap                   = gap,
        skip_folds            = skip_folds,
        allow_incomplete_fold = allow_incomplete_fold,
        refit                 = refit,
        n_jobs                = n_jobs,
        verbose               = verbose,
        suppress_warnings     = suppress_warnings
    ) -> float:
        
        sample = search_space(trial)
        sample_params = {k: v for k, v in sample.items() if k != 'lags'}
        forecaster.set_params(sample_params)
        if type(forecaster).__name__ != 'ForecasterAutoregMultiSeriesCustom':
            if "lags" in sample:
                forecaster.set_lags(sample['lags'])
        
        metrics, _ = backtesting_forecaster_multiseries(
            forecaster            = forecaster,
            series                = series,
            exog                  = exog,
            steps                 = steps,
            levels                = levels,
            metric                = metric,
            add_aggregated_metric = True,
            initial_train_size    = initial_train_size,
            fixed_train_size      = fixed_train_size,
            gap                   = gap,
            skip_folds            = skip_folds,
            allow_incomplete_fold = allow_incomplete_fold,
            refit                 = refit,
            n_jobs                = n_jobs,
            verbose               = verbose,
            show_progress         = False,
            suppress_warnings     = suppress_warnings
        )

        metrics = (
                metrics
                .loc[metrics['levels'].isin(aggregate_metric), :]
            )
        metrics = pd.DataFrame(
                    data = [metrics.iloc[:, 1:].transpose().stack().to_numpy()],
                    columns=metric_names
                    )
        
        # Store metrics in the variable `metrics_list` defined outside _objective.
        nonlocal metrics_list
        metrics_list.append(metrics)

        return metrics.loc[0, metric_names[0]]

    if show_progress:
        kwargs_study_optimize['show_progress_bar'] = True
    
    if output_file is not None:
        # Redirect optuna logging to file
        optuna.logging.disable_default_handler()
        logger = logging.getLogger('optuna')
        logger.setLevel(logging.INFO)
        for handler in logger.handlers.copy():
            if isinstance(handler, logging.StreamHandler):
                logger.removeHandler(handler)
        handler = logging.FileHandler(output_file, mode="w")
        logger.addHandler(handler)
    else:
        logging.getLogger("optuna").setLevel(logging.WARNING)
        optuna.logging.disable_default_handler()

    # `metrics_list` will be modified inside _objective function. 
    # It is a trick to extract multiple values from _objective since
    # only the optimized value can be returned.
    metrics_list = []

    warnings.filterwarnings(
        "ignore",
        category=UserWarning,
        message="Choices for a categorical distribution should be*"
    )

    study = optuna.create_study(**kwargs_create_study)

    if 'sampler' not in kwargs_create_study.keys():
        study.sampler = TPESampler(seed=random_state)

    study.optimize(_objective, n_trials=n_trials, **kwargs_study_optimize)
    best_trial = study.best_trial

    if output_file is not None:
        handler.close()
       
    if search_space(best_trial).keys() != best_trial.params.keys():
        raise ValueError(
            (f"Some of the key values do not match the search_space key names.\n"
             f"  Search Space keys  : {list(search_space(best_trial).keys())}\n"
             f"  Trial objects keys : {list(best_trial.params.keys())}")
        )
    warnings.filterwarnings('default')
    
    lags_list = []
    params_list = []
    for trial in study.get_trials():
        regressor_params = {k: v for k, v in trial.params.items() if k != 'lags'}
        lags = trial.params.get(
                   'lags',
                   forecaster.lags if hasattr(forecaster, 'lags') else None
               )
        params_list.append(regressor_params)
        lags_list.append(lags)
    
    if type(forecaster).__name__ not in ['ForecasterAutoregMultiSeriesCustom',
                                         'ForecasterAutoregMultiVariate']:
        lags_list = [
            initialize_lags(forecaster_name=type(forecaster).__name__, lags = lag)
            for lag in lags_list
        ]
    elif type(forecaster).__name__ == 'ForecasterAutoregMultiSeriesCustom':
        lags_list = [
            f"custom function: {forecaster.fun_predictors.__name__}"
            for _ in lags_list
        ]
    else:
        lags_list_initialized = []
        for lags in lags_list:
            if isinstance(lags, dict):
                for key in lags:
                    if lags[key] is None:
                        lags[key] = None
                    else:
                        lags[key] = initialize_lags(
                                        forecaster_name = type(forecaster).__name__,
                                        lags            = lags[key]
                                    )
            else:
                lags = initialize_lags(
                           forecaster_name = type(forecaster).__name__,
                           lags            = lags
                       )
            lags_list_initialized.append(lags)
        
        lags_list = lags_list_initialized

    results = pd.concat(metrics_list, axis=0)
    results.insert(0, 'levels', [levels]*len(results))
    results.insert(1, 'lags', lags_list)
    results.insert(2, 'params', params_list)
    results = results.sort_values(by=metric_names[0], ascending=True)
    results = pd.concat([results, results['params'].apply(pd.Series)], axis=1)
    results = results.reset_index(drop=True)
    
    if return_best:
        
        best_lags = results.loc[0, 'lags']
        best_params = results.loc[0, 'params']
        best_metric = results.loc[0, metric_names[0]]
        
        if type(forecaster).__name__ != 'ForecasterAutoregMultiSeriesCustom':
            forecaster.set_lags(best_lags)
        forecaster.set_params(best_params)

        forecaster.fit(series=series, exog=exog, store_in_sample_residuals=True)
        
        print(
            f"`Forecaster` refitted using the best-found lags and parameters, "
            f"and the whole data set: \n"
            f"  Lags: {best_lags} \n"
            f"  Parameters: {best_params}\n"
            f"  Backtesting metric: {best_metric}\n"
            f"  Levels: {levels}\n"
        )

    set_skforecast_warnings(suppress_warnings, action='default')
            
    return results, best_trial


def select_features_multiseries(
    forecaster: object,
    selector: object,
    series: Union[pd.DataFrame, dict],
    exog: Optional[Union[pd.Series, pd.DataFrame, dict]]=None,
    select_only: Optional[str]=None,
    force_inclusion: Optional[Union[list, str]]=None,
    subsample: Union[int, float]=0.5,
    random_state: int=123,
    verbose: bool=True,
) -> Union[list, list]:
    """
    Feature selection using any of the sklearn.feature_selection module selectors 
    (such as `RFECV`, `SelectFromModel`, etc.). Two groups of features are
    evaluated: autoregressive features and exogenous features. By default, the 
    selection process is performed on both sets of features at the same time, 
    so that the most relevant autoregressive and exogenous features are selected. 
    However, using the `select_only` argument, the selection process can focus 
    only on the autoregressive or exogenous features without taking into account 
    the other features. Therefore, all other features will remain in the model. 
    It is also possible to force the inclusion of certain features in the final 
    list of selected features using the `force_inclusion` parameter.

    Parameters
    ----------
    forecaster : ForecasterAutoregMultiSeries, ForecasterAutoregMultiseriesCustom
        Forecaster model.
    selector : object
        A feature selector from sklearn.feature_selection.
    series : pandas DataFrame
        Target time series to which the feature selection will be applied.
    exog : pandas Series, pandas DataFrame, dict, default `None`
        Exogenous variables.
    select_only : str, default `None`
        Decide what type of features to include in the selection process. 
        
        - If `'autoreg'`, only autoregressive features (lags or custom 
        predictors) are evaluated by the selector. All exogenous features are 
        included in the output (`selected_exog`).
        - If `'exog'`, only exogenous features are evaluated without the presence
        of autoregressive features. All autoregressive features are included 
        in the output (`selected_autoreg`).
        - If `None`, all features are evaluated by the selector.
    force_inclusion : list, str, default `None`
        Features to force include in the final list of selected features.
        
        - If `list`, list of feature names to force include.
        - If `str`, regular expression to identify features to force include. 
        For example, if `force_inclusion="^sun_"`, all features that begin 
        with "sun_" will be included in the final list of selected features.
    subsample : int, float, default `0.5`
        Proportion of records to use for feature selection.
    random_state : int, default `123`
        Sets a seed for the random subsample so that the subsampling process 
        is always deterministic.
    verbose : bool, default `True`
        Print information about feature selection process.

    Returns
    -------
    selected_autoreg : list
        List of selected autoregressive features.
    selected_exog : list
        List of selected exogenous features.

    """

    valid_forecasters = [
        'ForecasterAutoregMultiSeries',
        'ForecasterAutoregMultiSeriesCustom',
    ]

    if type(forecaster).__name__ not in valid_forecasters:
        raise TypeError(
            f"`forecaster` must be one of the following classes: {valid_forecasters}."
        )
    
    if select_only not in ['autoreg', 'exog', None]:
        raise ValueError(
            "`select_only` must be one of the following values: 'autoreg', 'exog', None."
        )

    if subsample <= 0 or subsample > 1:
        raise ValueError(
            "`subsample` must be a number greater than 0 and less than or equal to 1."
        )
    
    forecaster = deepcopy(forecaster)
    forecaster.fitted = False
    output = forecaster._create_train_X_y(series=series, exog=exog)
    X_train = output[0]
    y_train = output[1]
    series_col_names = output[3]

    if forecaster.encoding == 'onehot':
        encoding_cols = series_col_names
    else:
        encoding_cols = ['_level_skforecast']

    if hasattr(forecaster, 'lags'):
        autoreg_cols = [f"lag_{lag}" for lag in forecaster.lags]
    else:
        if forecaster.name_predictors is not None:
            autoreg_cols = forecaster.name_predictors
        else:
            autoreg_cols = [
                col
                for col in X_train.columns
                if re.match(r'^custom_predictor_\d+', col)
            ]
    exog_cols = [
        col
        for col in X_train.columns
        if col not in autoreg_cols and col not in encoding_cols
    ]

    forced_autoreg = []
    forced_exog = []
    if force_inclusion is not None:
        if isinstance(force_inclusion, list):
            forced_autoreg = [col for col in force_inclusion if col in autoreg_cols]
            forced_exog = [col for col in force_inclusion if col in exog_cols]
        elif isinstance(force_inclusion, str):
            forced_autoreg = [col for col in autoreg_cols if re.match(force_inclusion, col)]
            forced_exog = [col for col in exog_cols if re.match(force_inclusion, col)]

    if select_only == 'autoreg':
        X_train = X_train.drop(columns=exog_cols + encoding_cols)
    elif select_only == 'exog':
        X_train = X_train.drop(columns=autoreg_cols + encoding_cols)
    else:
        X_train = X_train.drop(columns=encoding_cols)

    if isinstance(subsample, float):
        subsample = int(len(X_train)*subsample)

    rng = np.random.default_rng(seed=random_state)
    sample = rng.choice(X_train.index, size=subsample, replace=False)
    X_train_sample = X_train.loc[sample, :]
    y_train_sample = y_train.loc[sample]
    selector.fit(X_train_sample, y_train_sample)
    selected_features = selector.get_feature_names_out()

    if select_only == 'exog':
        selected_autoreg = autoreg_cols
    else:
        selected_autoreg = [
            feature
            for feature in selected_features
            if feature in autoreg_cols
        ]

    if select_only == 'autoreg':
        selected_exog = exog_cols
    else:
        selected_exog = [
            feature
            for feature in selected_features
            if feature in exog_cols
        ]

    if force_inclusion is not None: 
        if select_only != 'autoreg':
            forced_exog_not_selected = set(forced_exog) - set(selected_features)
            selected_exog.extend(forced_exog_not_selected)
            selected_exog.sort(key=exog_cols.index)
        if select_only != 'exog':
            forced_autoreg_not_selected = set(forced_autoreg) - set(selected_features)
            selected_autoreg.extend(forced_autoreg_not_selected)
            selected_autoreg.sort(key=autoreg_cols.index)

    if len(selected_autoreg) == 0:
        warnings.warn(
            ("No autoregressive features have been selected. Since a Forecaster "
             "cannot be created without them, be sure to include at least one "
             "using the `force_inclusion` parameter.")
        )
    else:
        if hasattr(forecaster, 'lags'):
            selected_autoreg = [int(feature.replace('lag_', '')) 
                                for feature in selected_autoreg] 

    if verbose:
        print(f"Recursive feature elimination ({selector.__class__.__name__})")
        print("--------------------------------" + "-"*len(selector.__class__.__name__))
        print(f"Total number of records available: {X_train.shape[0]}")
        print(f"Total number of records used for feature selection: {X_train_sample.shape[0]}")
        print(f"Number of features available: {len(autoreg_cols) + len(exog_cols)}") 
        print(f"    Autoreg (n={len(autoreg_cols)})")
        print(f"    Exog    (n={len(exog_cols)})")
        print(f"Number of features selected: {len(selected_features)}")
        print(f"    Autoreg (n={len(selected_autoreg)}) : {selected_autoreg}")
        print(f"    Exog    (n={len(selected_exog)}) : {selected_exog}")

    return selected_autoreg, selected_exog


# Alias MultiVariate
# ==============================================================================
def backtesting_forecaster_multivariate(
    forecaster: object,
    series: Union[pd.DataFrame, dict],
    steps: int,
    metric: Union[str, Callable, list],
    initial_train_size: Optional[int],
    add_aggregated_metric: bool=True,
    fixed_train_size: bool=True,
    gap: int=0,
    skip_folds: Optional[Union[int, list]]=None,
    allow_incomplete_fold: bool=True,
    levels: Optional[Union[str, list]]=None,
    exog: Optional[Union[pd.Series, pd.DataFrame, dict]]=None,
    refit: Union[bool, int]=False,
    interval: Optional[list]=None,
    n_boot: int=500,
    random_state: int=123,
    in_sample_residuals: bool=True,
    n_jobs: Union[int, str]='auto',
    verbose: bool=False,
    show_progress: bool=True,
    suppress_warnings: bool=False
) -> Tuple[pd.DataFrame, pd.DataFrame]:
    """
    This function is an alias of backtesting_forecaster_multiseries.

    Backtesting for multi-series and multivariate forecasters.

    If `refit` is False, the model is trained only once using the `initial_train_size`
    first observations. If `refit` is True, the model is trained in each iteration
    increasing the training set. A copy of the original forecaster is created so 
    it is not modified during the process.

    Parameters
    ----------
    forecaster : ForecasterAutoregMultiSeries, ForecasterAutoregMultiSeriesCustom, ForecasterAutoregMultiVariate
        Forecaster model.
    series : pandas DataFrame, dict
        Training time series.
    steps : int
        Number of steps to predict.
    metric : str, Callable, list
        Metric used to quantify the goodness of fit of the model.
        
        - If `string`: {'mean_squared_error', 'mean_absolute_error',
        'mean_absolute_percentage_error', 'mean_squared_log_error'}
        - If `Callable`: Function with arguments y_true, y_pred that returns 
        a float.
        - If `list`: List containing multiple strings and/or Callables.
    initial_train_size : int, default `None`
        Number of samples in the initial train split. If `None` and `forecaster` is 
        already trained, no initial train is done and all data is used to evaluate the 
        model. However, the first `len(forecaster.last_window)` observations are needed 
        to create the initial predictors, so no predictions are calculated for them. 
        This useful to backtest the model on the same data used to train it.
        `None` is only allowed when `refit` is `False` and `forecaster` is already
        trained.
    add_aggregated_metric : bool, default `True`
        If `True`, the metric is calculated for each level and an aggregated metric
        is calculated using the `aggregate_metric` method.

        - average: the average (artihmetic mean) of all levels.
        - weighted_average: the average of the metrics weighted by the number of
        predicted values of each level.
        - pooling: the values of all levels are pooled and then the metric is
        calculated.
    fixed_train_size : bool, default `True`
        If True, train size doesn't increase but moves by `steps` in each iteration.
    gap : int, default `0`
        Number of samples to be excluded after the end of each training set and 
        before the test set.
    skip_folds : int, list, default `None`
        If `skip_folds` is an integer, every 'skip_folds'-th is returned. If `skip_folds`
        is a list, the folds in the list are skipped. For example, if `skip_folds = 3`,
        and there are 10 folds, the folds returned will be [0, 3, 6, 9]. If `skip_folds`
        is a list [1, 2, 3], the folds returned will be [0, 4, 5, 6, 7, 8, 9].
    allow_incomplete_fold : bool, default `True`
        Last fold is allowed to have a smaller number of samples than the 
        `test_size`. If `False`, the last fold is excluded.
    levels : str, list, default `None`
        Time series to be predicted. If `None` all levels will be predicted.
    exog : pandas Series, pandas DataFrame, dict, default `None`
        Exogenous variables.
    refit : bool, int, default `False`
        Whether to re-fit the forecaster in each iteration. If `refit` is an 
        integer, the Forecaster will be trained every that number of iterations.
    interval : list, default `None`
        Confidence of the prediction interval estimated. Sequence of percentiles
        to compute, which must be between 0 and 100 inclusive. If `None`, no
        intervals are estimated.
    n_boot : int, default `500`
        Number of bootstrapping iterations used to estimate prediction
        intervals.
    random_state : int, default `123`
        Sets a seed to the random generator, so that boot intervals are always 
        deterministic.
    in_sample_residuals : bool, default `True`
        If `True`, residuals from the training data are used as proxy of prediction 
        error to create prediction intervals.  If `False`, out_sample_residuals 
        are used if they are already stored inside the forecaster.
    n_jobs : int, 'auto', default `'auto'`
        The number of jobs to run in parallel. If `-1`, then the number of jobs is 
        set to the number of cores. If 'auto', `n_jobs` is set using the function
        skforecast.utils.select_n_jobs_backtesting.
        **New in version 0.9.0** 
    verbose : bool, default `False`
        Print number of folds and index of training and validation sets used 
        for backtesting.
    show_progress : bool, default `True`
        Whether to show a progress bar.
    suppress_warnings: bool, default `False`
        If `True`, skforecast warnings will be suppressed during the backtesting 
        process. See skforecast.exceptions.warn_skforecast_categories for more
        information.

    Returns
    -------
    metrics_levels : pandas DataFrame
        Value(s) of the metric(s). Index are the levels and columns the metrics.
    backtest_predictions : pandas DataFrame
        Value of predictions and their estimated interval if `interval` is not `None`.
        If there is more than one level, this structure will be repeated for each of them.

        - column pred: predictions.
        - column lower_bound: lower bound of the interval.
        - column upper_bound: upper bound of the interval.
    
    """

    metrics_levels, backtest_predictions = backtesting_forecaster_multiseries(
        forecaster            = forecaster,
        series                = series,
        steps                 = steps,
        metric                = metric,
        add_aggregated_metric = add_aggregated_metric,
        initial_train_size    = initial_train_size,
        fixed_train_size      = fixed_train_size,
        gap                   = gap,
        skip_folds            = skip_folds,
        allow_incomplete_fold = allow_incomplete_fold,
        levels                = levels,
        exog                  = exog,
        refit                 = refit,
        interval              = interval,
        n_boot                = n_boot,
        random_state          = random_state,
        in_sample_residuals   = in_sample_residuals,
        n_jobs                = n_jobs,
        verbose               = verbose,
        show_progress         = show_progress,
        suppress_warnings     = suppress_warnings
    )

    return metrics_levels, backtest_predictions


def grid_search_forecaster_multivariate(
    forecaster: object,
    series: Union[pd.DataFrame, dict],
    param_grid: dict,
    steps: int,
    metric: Union[str, Callable, list],
    initial_train_size: int,
    aggregate_metric: Union[str, list]=['weighted_average', 'average', 'pooling'],
    fixed_train_size: bool=True,
    gap: int=0,
    skip_folds: Optional[Union[int, list]]=None,
    allow_incomplete_fold: bool=True,
    levels: Optional[Union[str, list]]=None,
    exog: Optional[Union[pd.Series, pd.DataFrame, dict]]=None,
    lags_grid: Optional[Union[list, dict]]=None,
    refit: Union[bool, int]=False,
    return_best: bool=True,
    n_jobs: Union[int, str]='auto',
    verbose: bool=True,
    show_progress: bool=True,
    suppress_warnings: bool=False,
    output_file: Optional[str]=None
) -> pd.DataFrame:
    """
    This function is an alias of grid_search_forecaster_multiseries.

    Exhaustive search over specified parameter values for a Forecaster object.
    Validation is done using multi-series backtesting.
    
    Parameters
    ----------
    forecaster : ForecasterAutoregMultiSeries, ForecasterAutoregMultiSeriesCustom, ForecasterAutoregMultiVariate
        Forecaster model.
    series : pandas DataFrame, dict
        Training time series.
    param_grid : dict
        Dictionary with parameters names (`str`) as keys and lists of parameter
        settings to try as values.
    steps : int
        Number of steps to predict.
    metric : str, Callable, list
        Metric used to quantify the goodness of fit of the model.
        
        - If `string`: {'mean_squared_error', 'mean_absolute_error',
        'mean_absolute_percentage_error', 'mean_squared_log_error'}
        - If `Callable`: Function with arguments y_true, y_pred that returns 
        a float.
        - If `list`: List containing multiple strings and/or Callables.
    initial_train_size : int 
        Number of samples in the initial train split.
    aggregate_metric : str, list, default `['weighted_average', 'average', 'pooling']`
        Aggregation method/s used to combine the metric/s of all levels (series).
        If list, the first aggregation method is used to select the best parameters.

        - average: the average (artihmetic mean) of all levels.
        - weighted_average: the average of the metrics weighted by the number of
        predicted values of each level.
        - pooling: the values of all levels are pooled and then the metric is
        calculated.
    fixed_train_size : bool, default `True`
        If True, train size doesn't increase but moves by `steps` in each iteration.
    gap : int, default `0`
        Number of samples to be excluded after the end of each training set and 
        before the test set.
    skip_folds : int, list, default `None`
        If `skip_folds` is an integer, every 'skip_folds'-th is returned. If `skip_folds`
        is a list, the folds in the list are skipped. For example, if `skip_folds = 3`,
        and there are 10 folds, the folds returned will be [0, 3, 6, 9]. If `skip_folds`
        is a list [1, 2, 3], the folds returned will be [0, 4, 5, 6, 7, 8, 9].
    allow_incomplete_fold : bool, default `True`
        Last fold is allowed to have a smaller number of samples than the 
        `test_size`. If `False`, the last fold is excluded.
    levels : str, list, default `None`
        level (`str`) or levels (`list`) at which the forecaster is optimized. 
        If `None`, all levels are taken into account. The resulting metric will be
        the average of the optimization of all levels.
    exog : pandas Series, pandas DataFrame, dict, default `None`
        Exogenous variables.
    lags_grid : list, dict, default `None`
        Lists of lags to try, containing int, lists, numpy ndarray, or range 
        objects. If `dict`, the keys are used as labels in the `results` 
        DataFrame, and the values are used as the lists of lags to try. Ignored 
        if the forecaster is an instance of `ForecasterAutoregCustom` or 
        `ForecasterAutoregMultiSeriesCustom`.
    refit : bool, int, default `False`
        Whether to re-fit the forecaster in each iteration. If `refit` is an 
        integer, the Forecaster will be trained every that number of iterations.
    return_best : bool, default `True`
        Refit the `forecaster` using the best found parameters on the whole data.
    n_jobs : int, 'auto', default `'auto'`
        The number of jobs to run in parallel. If `-1`, then the number of jobs is 
        set to the number of cores. If 'auto', `n_jobs` is set using the function
        skforecast.utils.select_n_jobs_backtesting.
        **New in version 0.9.0**
    verbose : bool, default `True`
        Print number of folds used for cv or backtesting.
    show_progress : bool, default `True`
        Whether to show a progress bar.
    suppress_warnings: bool, default `False`
        If `True`, skforecast warnings will be suppressed during the hyperparameter 
        search. See skforecast.exceptions.warn_skforecast_categories for more
        information.
    output_file : str, default `None`
        Specifies the filename or full path where the results should be saved. 
        The results will be saved in a tab-separated values (TSV) format. If 
        `None`, the results will not be saved to a file.
        **New in version 0.12.0**

    Returns
    -------
    results : pandas DataFrame
        Results for each combination of parameters.

        - column levels: levels configuration for each iteration.
        - column lags: lags configuration for each iteration.
        - column lags_label: descriptive label or alias for the lags.
        - column params: parameters configuration for each iteration.
        - column metric: metric value estimated for each iteration. The resulting 
        metric will be the average of the optimization of all levels.
        - additional n columns with param = value.
    
    """

    results = grid_search_forecaster_multiseries(
        forecaster            = forecaster,
        series                = series,
        param_grid            = param_grid,
        steps                 = steps,
        metric                = metric,
        aggregate_metric      = aggregate_metric,
        initial_train_size    = initial_train_size,
        fixed_train_size      = fixed_train_size,
        gap                   = gap,
        skip_folds            = skip_folds,
        allow_incomplete_fold = allow_incomplete_fold,
        levels                = levels,
        exog                  = exog,
        lags_grid             = lags_grid,
        refit                 = refit,
        return_best           = return_best,
        n_jobs                = n_jobs,
        verbose               = verbose,
        show_progress         = show_progress,
        suppress_warnings     = suppress_warnings,
        output_file           = output_file
    )

    return results


def random_search_forecaster_multivariate(
    forecaster: object,
    series: Union[pd.DataFrame, dict],
    param_distributions: dict,
    steps: int,
    metric: Union[str, Callable, list],
    initial_train_size: int,
    aggregate_metric: Union[str, list]=['weighted_average', 'average', 'pooling'],
    fixed_train_size: bool=True,
    gap: int=0,
    skip_folds: Optional[Union[int, list]]=None,
    allow_incomplete_fold: bool=True,
    levels: Optional[Union[str, list]]=None,
    exog: Optional[Union[pd.Series, pd.DataFrame, dict]]=None,
    lags_grid: Optional[Union[list, dict]]=None,
    refit: Union[bool, int]=False,
    n_iter: int=10,
    random_state: int=123,
    return_best: bool=True,
    n_jobs: Union[int, str]='auto',
    verbose: bool=True,
    show_progress: bool=True,
    suppress_warnings: bool=False,
    output_file: Optional[str]=None
) -> pd.DataFrame:
    """
    This function is an alias of random_search_forecaster_multiseries.

    Random search over specified parameter values or distributions for a Forecaster 
    object. Validation is done using multi-series backtesting.

    Parameters
    ----------
    forecaster : ForecasterAutoregMultiSeries, ForecasterAutoregMultiSeriesCustom, ForecasterAutoregMultiVariate
        Forecaster model.
    series : pandas DataFrame, dict
        Training time series.
    param_distributions : dict
        Dictionary with parameters names (`str`) as keys and distributions or 
        lists of parameters to try.
    steps : int
        Number of steps to predict.
    metric : str, Callable, list
        Metric used to quantify the goodness of fit of the model.
        
        - If `string`: {'mean_squared_error', 'mean_absolute_error',
        'mean_absolute_percentage_error', 'mean_squared_log_error'}
        - If `Callable`: Function with arguments y_true, y_pred that returns 
        a float.
        - If `list`: List containing multiple strings and/or Callables.
    initial_train_size : int 
        Number of samples in the initial train split.
    aggregate_metric : str, list, default `['weighted_average', 'average', 'pooling']`
        Aggregation method/s used to combine the metric/s of all levels (series).
        If list, the first aggregation method is used to select the best parameters.

        - average: the average (artihmetic mean) of all levels.
        - weighted_average: the average of the metrics weighted by the number of
        predicted values of each level.
        - pooling: the values of all levels are pooled and then the metric is
        calculated.
    fixed_train_size : bool, default `True`
        If True, train size doesn't increase but moves by `steps` in each iteration.
    gap : int, default `0`
        Number of samples to be excluded after the end of each training set and 
        before the test set.
    skip_folds : int, list, default `None`
        If `skip_folds` is an integer, every 'skip_folds'-th is returned. If `skip_folds`
        is a list, the folds in the list are skipped. For example, if `skip_folds = 3`,
        and there are 10 folds, the folds returned will be [0, 3, 6, 9]. If `skip_folds`
        is a list [1, 2, 3], the folds returned will be [0, 4, 5, 6, 7, 8, 9].
    allow_incomplete_fold : bool, default `True`
        Last fold is allowed to have a smaller number of samples than the 
        `test_size`. If `False`, the last fold is excluded.
    levels : str, list, default `None`
        level (`str`) or levels (`list`) at which the forecaster is optimized. 
        If `None`, all levels are taken into account. The resulting metric will be
        the average of the optimization of all levels.
    exog : pandas Series, pandas DataFrame, dict, default `None`
        Exogenous variables.
    lags_grid : list, dict, default `None`
        Lists of lags to try, containing int, lists, numpy ndarray, or range 
        objects. If `dict`, the keys are used as labels in the `results` 
        DataFrame, and the values are used as the lists of lags to try. Ignored 
        if the forecaster is an instance of `ForecasterAutoregCustom` or 
        `ForecasterAutoregMultiSeriesCustom`.
    refit : bool, int, default `False`
        Whether to re-fit the forecaster in each iteration. If `refit` is an 
        integer, the Forecaster will be trained every that number of iterations.
    n_iter : int, default `10`
        Number of parameter settings that are sampled per lags configuration. 
        n_iter trades off runtime vs quality of the solution.
    random_state : int, default `123`
        Sets a seed to the random sampling for reproducible output.
    return_best : bool, default `True`
        Refit the `forecaster` using the best found parameters on the whole data.
    n_jobs : int, 'auto', default `'auto'`
        The number of jobs to run in parallel. If `-1`, then the number of jobs is 
        set to the number of cores. If 'auto', `n_jobs` is set using the function
        skforecast.utils.select_n_jobs_backtesting.
        **New in version 0.9.0**
    verbose : bool, default `True`
        Print number of folds used for cv or backtesting.
    show_progress : bool, default `True`
        Whether to show a progress bar.
    suppress_warnings: bool, default `False`
        If `True`, skforecast warnings will be suppressed during the hyperparameter 
        search. See skforecast.exceptions.warn_skforecast_categories for more
        information.
    output_file : str, default `None`
        Specifies the filename or full path where the results should be saved. 
        The results will be saved in a tab-separated values (TSV) format. If 
        `None`, the results will not be saved to a file.
        **New in version 0.12.0**

    Returns
    -------
    results : pandas DataFrame
        Results for each combination of parameters.

        - column levels: levels configuration for each iteration.
        - column lags: lags configuration for each iteration.
        - column lags_label: descriptive label or alias for the lags.
        - column params: parameters configuration for each iteration.
        - column metric: metric value estimated for each iteration. The resulting 
        metric will be the average of the optimization of all levels.
        - additional n columns with param = value.

    """

    results = random_search_forecaster_multiseries(
        forecaster            = forecaster,
        series                = series,
        param_distributions   = param_distributions,
        steps                 = steps,
        metric                = metric,
        aggregate_metric      = aggregate_metric,
        initial_train_size    = initial_train_size,
        fixed_train_size      = fixed_train_size,
        gap                   = gap,
        skip_folds            = skip_folds,
        allow_incomplete_fold = allow_incomplete_fold,
        levels                = levels,
        exog                  = exog,
        lags_grid             = lags_grid,
        refit                 = refit,
        n_iter                = n_iter,
        random_state          = random_state,
        return_best           = return_best,
        n_jobs                = n_jobs,
        verbose               = verbose,
        show_progress         = show_progress,
        suppress_warnings     = suppress_warnings,
        output_file           = output_file
    ) 

    return results


def bayesian_search_forecaster_multivariate(
    forecaster: object,
    series: Union[pd.DataFrame, dict],
    search_space: Callable,
    steps: int,
    metric: Union[str, Callable, list],
    initial_train_size: int,
    aggregate_metric: Union[str, list]=['weighted_average', 'average', 'pooling'],
    fixed_train_size: bool=True,
    gap: int=0,
    skip_folds: Optional[Union[int, list]]=None,
    allow_incomplete_fold: bool=True,
    levels: Optional[Union[str, list]]=None,
    exog: Optional[Union[pd.Series, pd.DataFrame, dict]]=None,
    refit: Union[bool, int]=False,
    n_trials: int=10,
    random_state: int=123,
    return_best: bool=True,
    n_jobs: Union[int, str]='auto',
    verbose: bool=True,
    show_progress: bool=True,
    suppress_warnings: bool=False,
    output_file: Optional[str]=None,
    engine: str='optuna',
    kwargs_create_study: dict={},
    kwargs_study_optimize: dict={}
) -> Tuple[pd.DataFrame, object]:
    """
    This function is an alias of bayesian_search_forecaster_multiseries.

    Bayesian optimization for a Forecaster object using multi-series backtesting 
    and optuna library.
    **New in version 0.12.0**
    
    Parameters
    ----------
    forecaster : ForecasterAutoregMultiSeries, ForecasterAutoregMultiSeriesCustom, ForecasterAutoregMultiVariate
        Forecaster model.
    series : pandas DataFrame, dict
        Training time series.
    search_space : Callable
        Function with argument `trial` which returns a dictionary with parameters names 
        (`str`) as keys and Trial object from optuna (trial.suggest_float, 
        trial.suggest_int, trial.suggest_categorical) as values.
    steps : int
        Number of steps to predict.
    metric : str, Callable, list
        Metric used to quantify the goodness of fit of the model.
        
        - If `string`: {'mean_squared_error', 'mean_absolute_error',
        'mean_absolute_percentage_error', 'mean_squared_log_error'}
        - If `Callable`: Function with arguments y_true, y_pred that returns 
        a float.
        - If `list`: List containing multiple strings and/or Callables.
    initial_train_size : int 
        Number of samples in the initial train split.
    aggregate_metric : str, list, default `['weighted_average', 'average', 'pooling']`
        Aggregation method/s used to combine the metric/s of all levels (series).
        If list, the first aggregation method is used to select the best parameters.

        - average: the average (artihmetic mean) of all levels.
        - weighted_average: the average of the metrics weighted by the number of
        predicted values of each level.
        - pooling: the values of all levels are pooled and then the metric is
        calculated.
    fixed_train_size : bool, default `True`
        If True, train size doesn't increase but moves by `steps` in each iteration.
    gap : int, default `0`
        Number of samples to be excluded after the end of each training set and 
        before the test set.
    skip_folds : int, list, default `None`
        If `skip_folds` is an integer, every 'skip_folds'-th is returned. If `skip_folds`
        is a list, the folds in the list are skipped. For example, if `skip_folds = 3`,
        and there are 10 folds, the folds returned will be [0, 3, 6, 9]. If `skip_folds`
        is a list [1, 2, 3], the folds returned will be [0, 4, 5, 6, 7, 8, 9].
    allow_incomplete_fold : bool, default `True`
        Last fold is allowed to have a smaller number of samples than the 
        `test_size`. If `False`, the last fold is excluded.
    levels : str, list, default `None`
        level (`str`) or levels (`list`) at which the forecaster is optimized. 
        If `None`, all levels are taken into account. The resulting metric will be
        the average of the optimization of all levels.
    exog : pandas Series, pandas DataFrame, dict, default `None`
        Exogenous variables.
    refit : bool, int, default `False`
        Whether to re-fit the forecaster in each iteration. If `refit` is an 
        integer, the Forecaster will be trained every that number of iterations.
    n_trials : int, default `10`
        Number of parameter settings that are sampled in each lag configuration.
    random_state : int, default `123`
        Sets a seed to the sampling for reproducible output.
    return_best : bool, default `True`
        Refit the `forecaster` using the best found parameters on the whole data.
    n_jobs : int, 'auto', default `'auto'`
        The number of jobs to run in parallel. If `-1`, then the number of jobs is 
        set to the number of cores. If 'auto', `n_jobs` is set using the function
        skforecast.utils.select_n_jobs_backtesting.
        **New in version 0.9.0**
    verbose : bool, default `True`
        Print number of folds used for cv or backtesting.
    show_progress : bool, default `True`
        Whether to show a progress bar.
    suppress_warnings: bool, default `False`
        If `True`, skforecast warnings will be suppressed during the hyperparameter
        search. See skforecast.exceptions.warn_skforecast_categories for more
        information.
    output_file : str, default `None`
        Specifies the filename or full path where the results should be saved. 
        The results will be saved in a tab-separated values (TSV) format. If 
        `None`, the results will not be saved to a file.
        **New in version 0.12.0**
    engine : str, default `'optuna'`
        Bayesian optimization runs through the optuna library.
    kwargs_create_study : dict, default `{}`
        Keyword arguments (key, value mappings) to pass to optuna.create_study().
        If default, the direction is set to 'minimize' and a TPESampler(seed=123) 
        sampler is used during optimization.
    kwargs_study_optimize : dict, default `{}`
        Other keyword arguments (key, value mappings) to pass to study.optimize().

    Returns
    -------
    results : pandas DataFrame
        Results for each combination of parameters.

        - column levels: levels configuration for each iteration.
        - column lags: lags configuration for each iteration.
        - column params: parameters configuration for each iteration.
        - column metric: metric value estimated for each iteration. The resulting 
        metric will be the average of the optimization of all levels.
        - additional n columns with param = value.
    best_trial : optuna object
        The best optimization result returned as a FrozenTrial optuna object.
    
    """

    results, best_trial = bayesian_search_forecaster_multiseries(
                              forecaster            = forecaster,
                              series                = series,
                              exog                  = exog,
                              levels                = levels,
                              search_space          = search_space,
                              steps                 = steps,
                              metric                = metric,
                              aggregate_metric      = aggregate_metric,
                              refit                 = refit,
                              initial_train_size    = initial_train_size,
                              fixed_train_size      = fixed_train_size,
                              gap                   = gap,
                              skip_folds            = skip_folds,
                              allow_incomplete_fold = allow_incomplete_fold,
                              n_trials              = n_trials,
                              random_state          = random_state,
                              return_best           = return_best,
                              n_jobs                = n_jobs,
                              verbose               = verbose,
                              show_progress         = show_progress,
                              suppress_warnings     = suppress_warnings,
                              output_file           = output_file,
                              engine                = engine,
                              kwargs_create_study   = kwargs_create_study,
                              kwargs_study_optimize = kwargs_study_optimize
                          )

    return results, best_trial<|MERGE_RESOLUTION|>--- conflicted
+++ resolved
@@ -31,14 +31,11 @@
 from ..utils import initialize_lags_grid
 from ..utils import set_skforecast_warnings
 
-<<<<<<< HEAD
-=======
 logging.basicConfig(
     format = '%(name)-10s %(levelname)-5s %(message)s', 
     level  = logging.INFO,
 )
 
->>>>>>> 591a06dc
 
 def _initialize_levels_model_selection_multiseries(
     forecaster: object, 
