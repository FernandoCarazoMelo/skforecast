--- conflicted
+++ resolved
@@ -746,7 +746,7 @@
             max_steps         = None,
             levels            = None,
             series_col_names  = None
-        ) 
+        )
 
         if exog is not None:
             if isinstance(exog, pd.DataFrame):
@@ -917,71 +917,7 @@
             
         """
         
-<<<<<<< HEAD
         check_interval(interval=interval)
-=======
-        if not in_sample_residuals and self.out_sample_residuals is None:
-            raise ValueError(
-                ('`forecaster.out_sample_residuals` is `None`. Use '
-                 '`in_sample_residuals=True` or method `set_out_sample_residuals()` '
-                 'before `predict_interval()`.')
-            )
-
-        check_predict_input(
-            forecaster_type  = type(self).__name__,
-            steps            = steps,
-            fitted           = self.fitted,
-            included_exog    = self.included_exog,
-            index_type       = self.index_type,
-            index_freq       = self.index_freq,
-            window_size      = self.window_size,
-            last_window      = last_window,
-            last_window_exog = None,
-            exog             = exog,
-            exog_type        = self.exog_type,
-            exog_col_names   = self.exog_col_names,
-            interval         = interval,
-            alpha            = None,
-            max_steps        = None,
-            levels           = None,
-            series_col_names = None
-        ) 
-        
-        if exog is not None:
-            if isinstance(exog, pd.DataFrame):
-                exog = transform_dataframe(
-                           df                = exog,
-                           transformer       = self.transformer_exog,
-                           fit               = False,
-                           inverse_transform = False
-                       )
-            else:
-                exog = transform_series(
-                           series            = exog,
-                           transformer       = self.transformer_exog,
-                           fit               = False,
-                           inverse_transform = False
-                       )
-            
-            exog_values, _ = preprocess_exog(
-                                 exog = exog.iloc[:steps, ]
-                             )
-        else:
-            exog_values = None
-        
-        if last_window is None:
-            last_window = self.last_window.copy()
-        
-        last_window = transform_series(
-                          series            = last_window,
-                          transformer       = self.transformer_y,
-                          fit               = False,
-                          inverse_transform = False
-                      )
-        last_window_values, last_window_index = preprocess_last_window(
-                                                    last_window = last_window
-                                                )
->>>>>>> 4b8f6256
 
         predictions = self.predict(
                           steps       = steps,
