--- conflicted
+++ resolved
@@ -1,12 +1,3 @@
-<<<<<<< HEAD
-utils:
-- [ ] save_forecaster
-- [ ] load_forecaster
-
-All Forecaster
-- [ ] Add attribute of ctration_date
-
-=======
 Forecaster Classes
 - [x] unified inputs `y` and `exog` to pandas Series and pandas Dataframe
 - [x] unified `predict` and `predict_interval`
@@ -22,7 +13,6 @@
 Model_selection_statsmodels:
 - [x] Change all inputs of `y` and `exog` to pandas Series and pandas DataFrame
 - [x] Combine `backtesting_sarimax_statsmodels` and `cv_sarimax_statsmodels` in a single function
->>>>>>> 28e4c07e
 
 Unit testing:
 - [ ] ForecasterAutoreg
