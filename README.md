--- conflicted
+++ resolved
@@ -97,15 +97,10 @@
 
 ## What is coming in the new release?
 
-<<<<<<< HEAD
 - [x] Predict and plot the distribution of each predicted step.
 - [x] A class of its own and faster implementation of ARIMA models with [pmdarima](https://github.com/alkaline-ml/pmdarima), `ForecasterSarimax`. 
 - [x] Bug fixes and performance improvements.
-=======
-- [ ] Predict and plot the distribution of each predicted step.
-- [x] A class of its own and faster implementation of ARIMA models with [pmdarima](https://github.com/alkaline-ml/pmdarima), `ForecasterSarimax`. 
-- [ ] Bug fixes and performance improvements.
->>>>>>> 63f2b221
+
 
 Try it:
 ```bash
