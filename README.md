--- conflicted
+++ resolved
@@ -67,18 +67,12 @@
 
 ## What is coming in the new release?
 
-<<<<<<< HEAD
-- [x] Define individual time based weights for the series, `ForecasterAutoreg`, `ForecasterAutoregCustom`, `ForecasterAutoregDirect`. 
+- [x] Define individual time-based weights for the series, `ForecasterAutoreg`, `ForecasterAutoregCustom`, `ForecasterAutoregDirect`. 
 - [x] Define individual weights for the series, `ForecasterAutoregMultiSeries`. 
 - [x] Predict and Backtest all series at the same time with `ForecasterAutoregMultiSeries`.
 - [x] Multiple metrics in `grid_search_forecaster_multiseries` and `random_search_forecaster_multiseries`, `ForecasterAutoregMultiSeries`.
 - [ ] Modeling multivariate time series, `ForecasterAutoregMultivariate`.
 - [x] Bug fixes and performance improvements.
-=======
-- [ ] Weighted time series forecasting.
-- [ ] Modeling multivariate time series `ForecasterAutoregMultivariate`.
-- [ ] Bug fixes and performance improvements.
->>>>>>> 1c0ee4d5
 
 Try it:
 
